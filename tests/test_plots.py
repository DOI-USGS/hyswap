--- conflicted
+++ resolved
@@ -159,7 +159,23 @@
     plt.close()
 
 
-<<<<<<< HEAD
+def test_plot_hydrograph():
+    """Test the plot_hydrograph function."""
+    # make some data
+    df = pd.DataFrame({'date': pd.date_range('1/1/2010', '12/31/2010'),
+                       'data': np.random.rand(365)})
+    # apply plot function
+    ax = plots.plot_hydrograph(df, 'data', 'date',
+                               start_date='2/1/2010', end_date='10/30/2010')
+    assert isinstance(ax, plt.Axes)
+    assert ax.get_xlabel() == 'Date'
+    assert ax.get_ylabel() == 'Streamflow, in Cubic Feet per Second'
+    assert ax.get_title() == 'Streamflow Hydrograph'
+    assert len(ax.lines) == 1
+    # close plot
+    plt.close()
+
+
 def test_plot_similarity_heatmat():
     """Testing the plot_similarity_heatmap function."""
     # make dummy dataframes
@@ -205,20 +221,5 @@
     assert ax.get_ylabel() == 'Site'
     assert ax.get_title() == 'Test Title (n=5)'
     assert len(ax.lines) == 0
-=======
-def test_plot_hydrograph():
-    """Test the plot_hydrograph function."""
-    # make some data
-    df = pd.DataFrame({'date': pd.date_range('1/1/2010', '12/31/2010'),
-                       'data': np.random.rand(365)})
-    # apply plot function
-    ax = plots.plot_hydrograph(df, 'data', 'date',
-                               start_date='2/1/2010', end_date='10/30/2010')
-    assert isinstance(ax, plt.Axes)
-    assert ax.get_xlabel() == 'Date'
-    assert ax.get_ylabel() == 'Streamflow, in Cubic Feet per Second'
-    assert ax.get_title() == 'Streamflow Hydrograph'
-    assert len(ax.lines) == 1
->>>>>>> c646d0d5
     # close plot
     plt.close()
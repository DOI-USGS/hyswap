--- conflicted
+++ resolved
@@ -418,252 +418,6 @@
         assert df_slim.columns.tolist() == [0, 5, 10, 25, 75, 90, 95, 100]
 
 
-class TestSummaryStatistics:
-    def test_calculate_summary_statistics(self):
-        """Test the calculate_summary_statistics function."""
-        # make test dataframe
-        df = pd.DataFrame({
-            'datetime': pd.date_range('2000-01-01', '2000-01-10'),
-            '00060_Mean': [1, 2, 3, 4, 5, 6, 7, 8, 9, 10],
-            'site_no': np.ones(10) * 12345678
-        })
-        # set datetime as index
-        df.set_index('datetime', inplace=True)
-        # use function
-        df_stats = utils.calculate_summary_statistics(df, '00060_Mean')
-        # check output
-        assert df_stats.shape == (8, 1)
-        assert df_stats.columns[0] == 'Summary Statistics'
-        assert df_stats.iloc[0, 0] == '12345678'
-        assert df_stats.iloc[1, 0] == '2000-01-01'
-        assert df_stats.iloc[2, 0] == '2000-01-10'
-        assert df_stats.iloc[3, 0] == 10
-        assert df_stats.iloc[4, 0] == 1
-        assert df_stats.iloc[5, 0] == 5.5
-        assert df_stats.iloc[6, 0] == 5.5
-        assert df_stats.iloc[7, 0] == 10
-
-
-class TestSetDataType:
-    def test_set_data_type_daily(self):
-        """Test the function set_data_type."""
-        assert utils.set_data_type('daily') == 'D'
-
-    def test_set_data_type_week(self):
-        """Test the function set_data_type."""
-        assert utils.set_data_type('7-day') == '7D'
-
-    def test_set_data_type_two_week(self):
-        """Test the function set_data_type."""
-        assert utils.set_data_type('14-day') == '14D'
-
-<<<<<<< HEAD
-def test_filter_data_by_time():
-    """Test the filter_data_by_time function."""
-    # make a dataframe
-    df = pd.DataFrame({
-        'data': [1, 2, 3, 4],
-        'date': pd.date_range('2019-01-01', '2019-01-04')})
-    # test the function
-    data = utils.filter_data_by_time(df, 1, 'data', date_column_name='date')
-    assert data.shape == (1,)
-    assert data.values == [1]
-    # test the function with no date column and dates in the index
-    df = df.set_index('date')
-    data = utils.filter_data_by_time(df, 2, 'data')
-    assert data.shape == (1,)
-    assert data.values == [2]
-    # test the filtering by month
-    df = pd.DataFrame({
-        'data': [1, 2, 3, 4],
-        'date': pd.date_range('2019-01-01', '2019-05-01', freq='M')})
-    data = utils.filter_data_by_time(df, 1, 'data', date_column_name='date',
-                                     time_interval='month')
-    assert data.shape == (1,)
-    assert data.values == [1]
-    # test the filtering by year
-    df = pd.DataFrame({
-        'data': [1, 2, 3, 4],
-        'date': pd.date_range('2019-01-01', '2023-01-01', freq='Y')})
-    data = utils.filter_data_by_time(df, 2019, 'data', date_column_name='date',
-                                     time_interval='year')
-    assert data.shape == (1,)
-    assert data.values == [1]
-    # test the windowing
-    df = pd.DataFrame({
-        'data': [1, 2, 3, 4],
-        'date': pd.date_range('2019-01-01', '2019-01-04')})
-    data = utils.filter_data_by_time(df, 2, 'data', date_column_name='date',
-                                     leading_values=1)
-    assert data.shape == (2,)
-    assert np.all(data.values == [1, 2])
-    # test tailing window
-    data = utils.filter_data_by_time(df, 1, 'data', date_column_name='date',
-                                     trailing_values=1)
-    assert data.shape == (2,)
-    assert np.all(data.values == [1, 2])
-    # raise value error for invalid time interval
-    with pytest.raises(ValueError):
-        utils.filter_data_by_time(df, 1, 'data', date_column_name='date',
-                                  time_interval='invalid')
-
-
-def test_calculate_metadata():
-    """Test the calculate_metadata function."""
-    # make pandas series of data with datetime index
-    data = pd.Series(
-        [1, 2, 3, 4],
-        index=pd.date_range('2019-01-01', '2023-01-01', freq='Y'))
-    # calculate the metadata
-    metadata = utils.calculate_metadata(data)
-    # check the output
-    assert metadata['start_date'] == '2019-12-31'
-    assert metadata['end_date'] == '2022-12-31'
-    assert metadata['n_years'] == 4
-    assert metadata['n_data'] == 4
-    assert metadata['n_nans'] == 0
-    assert metadata['n_zeros'] == 0
-    assert metadata['n_missing_years'] == 0
-    assert metadata['n_lows'] == 0
-    # remove the second value and recalculate the metadata
-    data = data.drop(data.index[1])
-    metadata = utils.calculate_metadata(data)
-    # check the output
-    assert metadata['start_date'] == '2019-12-31'
-    assert metadata['end_date'] == '2022-12-31'
-    assert metadata['n_years'] == 3
-    assert metadata['n_data'] == 3
-    assert metadata['n_nans'] == 0
-    assert metadata['n_zeros'] == 0
-    assert metadata['n_missing_years'] == 1
-    assert metadata['n_lows'] == 0
-    # make one value a nan and one a zero and recalculate the metadata
-    data[0] = np.nan
-    data[2] = 0
-    metadata = utils.calculate_metadata(data)
-    # check the output
-    assert metadata['start_date'] == '2019-12-31'
-    assert metadata['end_date'] == '2022-12-31'
-    assert metadata['n_years'] == 3
-    assert metadata['n_data'] == 2
-    assert metadata['n_nans'] == 1
-    assert metadata['n_zeros'] == 1
-    assert metadata['n_missing_years'] == 1
-    assert metadata['n_lows'] == 1
-
-
-def test_define_year_doy_columns():
-    """Test the define_year_doy_columns function."""
-    # make dummy df
-    df = pd.DataFrame({
-        'data': np.arange(1, 366),
-        'date': pd.date_range('2019-01-01', '2019-12-31')})
-    # apply function
-    df = utils.define_year_doy_columns(df, date_column_name='date')
-    assert df['index_year'].tolist() == [2019] * 365
-    assert df['index_doy'].tolist() == list(range(1, 366))
-    assert df.index.dayofyear.tolist() == list(range(1, 366))
-    # test with a different year type
-    df = utils.define_year_doy_columns(df, year_type='water')
-    assert df.index.year.unique().tolist() == [2019]
-    assert df['index_year'].unique().tolist() == [2019, 2020]
-    assert df['index_doy'].tolist() == list(range(93, 366)) + \
-        list(range(1, 93))
-    # test with climate year
-    df = utils.define_year_doy_columns(df, year_type='climate')
-    assert df.index.year.unique().tolist() == [2019]
-    assert df['index_year'].unique().tolist() == [2019, 2020]
-    assert df['index_doy'].tolist() == list(range(276, 366)) + \
-        list(range(1, 276))
-    # test with leap year
-    df = pd.DataFrame({
-        'data': np.arange(1, 367),
-        'date': pd.date_range('2020-01-01', '2020-12-31')})
-    df = utils.define_year_doy_columns(df, date_column_name='date',
-                                       clip_leap_day=False)
-    assert df.index.year.unique().tolist() == [2020]
-    assert df['index_year'].unique().tolist() == [2020]
-    assert df['index_doy'].tolist() == list(range(1, 367))
-    assert len(df['index_doy']) == 366
-    # test with leap year and clip leap day
-    df = utils.define_year_doy_columns(df, clip_leap_day=True)
-    assert df.index.year.unique().tolist() == [2020]
-    assert df['index_year'].unique().tolist() == [2020]
-    assert df['index_doy'].tolist() == list(range(1, 366))
-    assert len(df['index_doy']) == 365
-    # water year leap with clip
-    df = pd.DataFrame({
-        'data': np.arange(1, 367),
-        'date': pd.date_range('2020-01-01', '2020-12-31')})
-    df = utils.define_year_doy_columns(df, date_column_name='date',
-                                       year_type='water',
-                                       clip_leap_day=True)
-    assert df.index.year.unique().tolist() == [2020]
-    assert df['index_year'].unique().tolist() == [2020, 2021]
-    assert df['index_doy'].tolist() == list(range(93, 366)) + \
-        list(range(1, 93))
-    assert len(df['index_doy']) == 365
-    # climate year leap with clip
-    df = pd.DataFrame({
-        'data': np.arange(1, 367),
-        'date': pd.date_range('2020-01-01', '2020-12-31')})
-    df = utils.define_year_doy_columns(df, date_column_name='date',
-                                       year_type='climate',
-                                       clip_leap_day=True)
-    assert df.index.year.unique().tolist() == [2020]
-    assert df['index_year'].unique().tolist() == [2020, 2021]
-    assert df['index_doy'].tolist() == list(range(276, 366)) + \
-        list(range(1, 276))
-    assert len(df['index_doy']) == 365
-
-
-def test_munge_nwis_stats():
-    """Test the munge_nwis_stats function."""
-    # make a dataframe
-    df = pd.DataFrame({
-        'month_nu': [1, 2, 3, 4],
-        'day_nu': [1, 2, 3, 4],
-        'end_yr': [2019, 2019, 2019, 2019],
-        'min_va': [1, 2, 3, 4],
-        'max_va': [5, 6, 7, 8],
-        'mean_va': [9, 10, 11, 12],
-        'p05_va': [13, 14, 15, 16],
-        'p10_va': [17, 18, 19, 20],
-        'p25_va': [21, 22, 23, 24],
-        'p50_va': [25, 26, 27, 28],
-        'p75_va': [29, 30, 31, 32],
-        'p90_va': [33, 34, 35, 36],
-        'p95_va': [37, 38, 39, 40],
-    })
-    # apply the function
-    df_slim = utils.munge_nwis_stats(df)
-    # check the output
-    assert df_slim.shape == (4, 8)
-    assert len(df.columns) > len(df_slim.columns)
-    assert 0 in df_slim.columns
-    assert df_slim.columns.tolist() == [0, 5, 10, 25, 75, 90, 95, 100]
-    # function w/ additional parameters
-    df_slim = utils.munge_nwis_stats(df, ['min_va', 'max_va'], [0, 100])
-    assert df_slim.shape == (4, 2)
-    assert df_slim.columns.tolist() == [0, 100]
-    assert len(df.columns) > len(df_slim.columns)
-    # raise error if column lists are of different lengths
-    with pytest.raises(ValueError):
-        utils.munge_nwis_stats(df, ['min_va', 'max_va'], [0, 100, 200])
-    # specify year type
-    df_slim = utils.munge_nwis_stats(df, year_type='water')
-    assert df_slim.shape == (4, 8)
-    assert len(df.columns) > len(df_slim.columns)
-    assert 0 in df_slim.columns
-    assert df_slim.columns.tolist() == [0, 5, 10, 25, 75, 90, 95, 100]
-    # check with climate year
-    df_slim = utils.munge_nwis_stats(df, year_type='climate')
-    assert df_slim.shape == (4, 8)
-    assert len(df.columns) > len(df_slim.columns)
-    assert 0 in df_slim.columns
-    assert df_slim.columns.tolist() == [0, 5, 10, 25, 75, 90, 95, 100]
-
-
 def test_filter_to_common_time():
     """Test the filter_to_common_time function."""
     # make dummy dataframes
@@ -688,8 +442,47 @@
     assert utils.set_data_type('7-day') == '7D'
     assert utils.set_data_type('14-day') == '14D'
     assert utils.set_data_type('28-day') == '28D'
-=======
+
+
+class TestSummaryStatistics:
+    def test_calculate_summary_statistics(self):
+        """Test the calculate_summary_statistics function."""
+        # make test dataframe
+        df = pd.DataFrame({
+            'datetime': pd.date_range('2000-01-01', '2000-01-10'),
+            '00060_Mean': [1, 2, 3, 4, 5, 6, 7, 8, 9, 10],
+            'site_no': np.ones(10) * 12345678
+        })
+        # set datetime as index
+        df.set_index('datetime', inplace=True)
+        # use function
+        df_stats = utils.calculate_summary_statistics(df, '00060_Mean')
+        # check output
+        assert df_stats.shape == (8, 1)
+        assert df_stats.columns[0] == 'Summary Statistics'
+        assert df_stats.iloc[0, 0] == '12345678'
+        assert df_stats.iloc[1, 0] == '2000-01-01'
+        assert df_stats.iloc[2, 0] == '2000-01-10'
+        assert df_stats.iloc[3, 0] == 10
+        assert df_stats.iloc[4, 0] == 1
+        assert df_stats.iloc[5, 0] == 5.5
+        assert df_stats.iloc[6, 0] == 5.5
+        assert df_stats.iloc[7, 0] == 10
+
+
+class TestSetDataType:
+    def test_set_data_type_daily(self):
+        """Test the function set_data_type."""
+        assert utils.set_data_type('daily') == 'D'
+
+    def test_set_data_type_week(self):
+        """Test the function set_data_type."""
+        assert utils.set_data_type('7-day') == '7D'
+
+    def test_set_data_type_two_week(self):
+        """Test the function set_data_type."""
+        assert utils.set_data_type('14-day') == '14D'
+
     def test_set_data_type_twenty_eight_day(self):
         """Test the function set_data_type."""
-        assert utils.set_data_type('28-day') == '28D'
->>>>>>> c646d0d5
+        assert utils.set_data_type('28-day') == '28D'
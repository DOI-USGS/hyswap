"""Unit tests for the utils module."""
import pytest
import numpy as np
import pandas as pd
from hyswap import utils


def test_filter_approved_data():
    """Test the filter_approved_data function."""
    data = {"a": ["A", "A", "P", "P"], "b": [1, 2, 3, 4]}
    data_df = pd.DataFrame(data)
    df = utils.filter_approved_data(data_df, filter_column="a")
    assert df["b"].tolist() == [1, 2]
    with pytest.raises(ValueError):
        utils.filter_approved_data(data_df, filter_column=None)


<<<<<<< HEAD
=======
def test_rolling_average():
    """Test the rolling_average function."""
    # make a data frame with some dates and data
    df = pd.DataFrame(
        {"date": pd.date_range("2018-01-01", "2018-01-10"),
            "data": [1, 2, 3, 4, 5, 6, 7, 8, 9, 10]})
    # set date as index
    df.set_index("date", inplace=True)
    # calculate the rolling average
    df_out = utils.rolling_average(df, "data", "2D")
    # check the output
    assert df_out["data"].tolist() == [1.0, 1.5, 2.5, 3.5, 4.5, 5.5, 6.5,
                                       7.5, 8.5, 9.5]
    # check that the data column is in both dataframes
    assert "data" in df.columns
    assert "data" in df_out.columns
    # but check that the data are not equal
    assert df["data"].tolist() != df_out["data"].tolist()
    # try passing a kwarg to the rolling_average function
    df_out = utils.rolling_average(df, "data", "2D", center=True)
    assert df_out["data"].tolist() == [1.5, 2.5, 3.5, 4.5, 5.5, 6.5, 7.5,
                                       8.5, 9.5, 10.0]
    # try passing a different kwarg
    df_out = utils.rolling_average(df, "data", "2D", min_periods=2)
    assert np.isnan(df_out["data"].tolist()[0])
    assert df_out['data'].tolist()[1:] == [1.5, 2.5, 3.5, 4.5, 5.5, 6.5,
                                           7.5, 8.5, 9.5]


>>>>>>> 42253406
def test_filter_data_by_day():
    """Test the filter_data_by_day function."""
    # make a dataframe
    df = pd.DataFrame({
        'data': [1, 2, 3, 4],
        'date': pd.date_range('2019-01-01', '2019-01-04')})
    # test the function
    data = utils.filter_data_by_day(df, 1, 'data', date_column_name='date')
    assert data.shape == (1,)
    assert data == [1]
    # test the function with no date column and dates in the index
    df = df.set_index('date')
    data = utils.filter_data_by_day(df, 2, 'data')
    assert data.shape == (1,)
    assert data == [2]<|MERGE_RESOLUTION|>--- conflicted
+++ resolved
@@ -15,8 +15,6 @@
         utils.filter_approved_data(data_df, filter_column=None)
 
 
-<<<<<<< HEAD
-=======
 def test_rolling_average():
     """Test the rolling_average function."""
     # make a data frame with some dates and data
@@ -46,7 +44,6 @@
                                            7.5, 8.5, 9.5]
 
 
->>>>>>> 42253406
 def test_filter_data_by_day():
     """Test the filter_data_by_day function."""
     # make a dataframe

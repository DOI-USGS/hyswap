from importlib.metadata import version
from importlib.metadata import PackageNotFoundError
from hyswap.utils import *  # noqa
from hyswap.exceedance import *  # noqa
from hyswap.rasterhydrograph import *  # noqa
from hyswap.percentiles import *  # noqa
from hyswap.cumulative import *  # noqa
from hyswap.plots import *  # noqa
<<<<<<< HEAD
from hyswap.similarity import *  # noqa
=======
from hyswap.runoff import *  # noqa
>>>>>>> c646d0d5

try:
    __version__ = version('hyswap')
except PackageNotFoundError:
    __version__ = "version-unknown"<|MERGE_RESOLUTION|>--- conflicted
+++ resolved
@@ -6,11 +6,8 @@
 from hyswap.percentiles import *  # noqa
 from hyswap.cumulative import *  # noqa
 from hyswap.plots import *  # noqa
-<<<<<<< HEAD
 from hyswap.similarity import *  # noqa
-=======
 from hyswap.runoff import *  # noqa
->>>>>>> c646d0d5
 
 try:
     __version__ = version('hyswap')

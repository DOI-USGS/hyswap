--- conflicted
+++ resolved
@@ -509,27 +509,6 @@
     return ax
 
 
-<<<<<<< HEAD
-def plot_similarity_heatmap(sim_matrix, n_obs=None, cmap='inferno',
-                            show_values=False, ax=None,
-                            title='Similarity Matrix'):
-    """Plot a similarity matrix as a heatmap.
-
-    Parameters
-    ----------
-    sim_matrix : pandas.DataFrame
-        Similarity matrix to plot. Must be square. Can be the output of
-        :meth:`hyswap.similarity.calculate_correlations`,
-        :meth:`hyswap.similarity.calculate_wasserstein_distance`,
-        :meth:`hyswap.similarity.calculate_energy_distance`, or any other
-        square matrix represented as a pandas DataFrame.
-
-    cmap : str, optional
-        Colormap to use. Default is 'inferno'.
-
-    show_values : bool, optional
-        Whether to show the values of the matrix on the plot. Default is False.
-=======
 def plot_hydrograph(df, data_col,
                     date_col=None,
                     start_date=None,
@@ -561,16 +540,12 @@
     end_date : str, optional
         End date for the plot. If not provided, the maximum date in the
         DataFrame will be used.
->>>>>>> c646d0d5
 
     ax : matplotlib.axes.Axes, optional
         Axes object to plot on. If not provided, a new figure and axes will be
         created.
 
     title : str, optional
-<<<<<<< HEAD
-        Title for the plot. Default is 'Similarity Matrix'.
-=======
         Title of the plot. Default is 'Streamflow Hydrograph'.
 
     ylab : str, optional
@@ -584,7 +559,6 @@
 
     **kwargs
         Additional keyword arguments to pass to matplotlib.pyplot.plot().
->>>>>>> c646d0d5
 
     Returns
     -------
@@ -593,17 +567,94 @@
 
     Examples
     --------
-<<<<<<< HEAD
+    Fetch data for a USGS gage and plot the hydrograph.
+
+    .. plot::
+        :include-source:
+
+        >>> siteno = '06892350'
+        >>> df, _ = dataretrieval.nwis.get_dv(site=siteno,
+        ...                                   parameterCd='00060',
+        ...                                   start='2019-01-01',
+        ...                                   end='2020-01-01')
+        >>> ax = hyswap.plots.plot_hydrograph(
+        ...     df, data_col='00060_Mean',
+        ...     title=f'2019 Hydrograph for Station {siteno}',
+        ...     ylab='Streamflow, in Cubic Feet per Second',
+        ...     xlab='Date', yscale='log')
+        >>> plt.tight_layout()
+        >>> plt.show()
+    """
+    # check if ax provided
+    if ax is None:
+        _, ax = plt.subplots()
+    # check if date_col provided
+    if date_col is not None:
+        df = df.set_index(date_col)
+    # sort by date
+    df = df.sort_index()
+    # check if start_date provided
+    if start_date is not None:
+        df = df.loc[start_date:]
+    # check if end_date provided
+    if end_date is not None:
+        df = df.loc[:end_date]
+    # plot
+    ax.plot(df.index, df[data_col], **kwargs)
+    # set labels
+    ax.set_xlabel(xlab)
+    ax.set_ylabel(ylab)
+    ax.set_title(title)
+    # set yscale
+    ax.set_yscale(yscale)
+    # get y-axis ticks and convert to comma-separated strings
+    yticks = ax.get_yticks()
+    yticklabels = [f'{int(y):,}' for y in yticks]
+    ax.set_yticks(yticks[1:-1], labels=yticklabels[1:-1])
+    # return
+    return ax
+
+
+def plot_similarity_heatmap(sim_matrix, n_obs=None, cmap='inferno',
+                            show_values=False, ax=None,
+                            title='Similarity Matrix'):
+    """Plot a similarity matrix as a heatmap.
+
+    Parameters
+    ----------
+    sim_matrix : pandas.DataFrame
+        Similarity matrix to plot. Must be square. Can be the output of
+        :meth:`hyswap.similarity.calculate_correlations`,
+        :meth:`hyswap.similarity.calculate_wasserstein_distance`,
+        :meth:`hyswap.similarity.calculate_energy_distance`, or any other
+        square matrix represented as a pandas DataFrame.
+
+    cmap : str, optional
+        Colormap to use. Default is 'inferno'.
+
+    show_values : bool, optional
+        Whether to show the values of the matrix on the plot. Default is False.
+
+    ax : matplotlib.axes.Axes, optional
+        Axes object to plot on. If not provided, a new figure and axes will be
+        created.
+
+    title : str, optional
+        Title for the plot. Default is 'Similarity Matrix'.
+
+    Returns
+    -------
+    matplotlib.axes.Axes
+        Axes object containing the plot.
+
+    Examples
+    --------
     Calculate the correlation matrix between two sites and plot it as a
     heatmap.
-=======
-    Fetch data for a USGS gage and plot the hydrograph.
->>>>>>> c646d0d5
 
     .. plot::
         :include-source:
 
-<<<<<<< HEAD
         >>> df, _ = dataretrieval.nwis.get_dv(site='06892350',
         ...                                   parameterCd='00060',
         ...                                   start='2010-01-01',
@@ -653,46 +704,5 @@
     ax.set_yticklabels(sim_matrix.index)
     # add colorbar
     plt.colorbar(im, ax=ax)
-=======
-        >>> siteno = '06892350'
-        >>> df, _ = dataretrieval.nwis.get_dv(site=siteno,
-        ...                                   parameterCd='00060',
-        ...                                   start='2019-01-01',
-        ...                                   end='2020-01-01')
-        >>> ax = hyswap.plots.plot_hydrograph(
-        ...     df, data_col='00060_Mean',
-        ...     title=f'2019 Hydrograph for Station {siteno}',
-        ...     ylab='Streamflow, in Cubic Feet per Second',
-        ...     xlab='Date', yscale='log')
-        >>> plt.tight_layout()
-        >>> plt.show()
-    """
-    # check if ax provided
-    if ax is None:
-        _, ax = plt.subplots()
-    # check if date_col provided
-    if date_col is not None:
-        df = df.set_index(date_col)
-    # sort by date
-    df = df.sort_index()
-    # check if start_date provided
-    if start_date is not None:
-        df = df.loc[start_date:]
-    # check if end_date provided
-    if end_date is not None:
-        df = df.loc[:end_date]
-    # plot
-    ax.plot(df.index, df[data_col], **kwargs)
-    # set labels
-    ax.set_xlabel(xlab)
-    ax.set_ylabel(ylab)
-    ax.set_title(title)
-    # set yscale
-    ax.set_yscale(yscale)
-    # get y-axis ticks and convert to comma-separated strings
-    yticks = ax.get_yticks()
-    yticklabels = [f'{int(y):,}' for y in yticks]
-    ax.set_yticks(yticks[1:-1], labels=yticklabels[1:-1])
->>>>>>> c646d0d5
     # return
     return ax
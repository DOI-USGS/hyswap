"""Raster hydrograph functionality."""

import pandas as pd
from hyswap.utils import rolling_average
from hyswap.utils import define_year_doy_columns


def format_data(df, data_column_name, date_column_name=None,
                data_type='daily', year_type='calendar',
                begin_year=None, end_year=None, **kwargs):
    """
    Format data for raster hydrograph.

    Parameters
    ----------
    df : pandas.DataFrame
        The data to format. Must have a date column or the index must be the
        date values.
    data_column_name : str
        The name of the column containing the data.
    date_column_name : str, optional
        The name of the column containing the date. Default is None which
        assumes the index is the date.
    data_type : str, optional
        The type of data. Must be one of 'daily', '7-day', '14-day', and
        '28-day'. Default is 'daily'. If '7-day', '14-day', or '28-day' is
        specified, the data will be averaged over the specified period. NaN
        values will be used for any days that do not have data. If present,
        NaN values will result in NaN values for the entire period.
    year_type : str, optional
        The type of year to use. Must be one of 'calendar', 'water', or
        'climate'. Default is 'calendar' which starts the year on January 1
        and ends on December 31. 'water' starts the year on October 1 and
        ends on September 30 of the following year which is the "water year".
        For example, October 1, 2010 to September 30, 2011 is "water year
        2011". 'climate' years begin on April 1 and end on March 31 of the
        following year, they are numbered by the ending year. For example,
        April 1, 2010 to March 31, 2011 is "climate year 2011".
    begin_year : int, optional
        The first year to include in the data. Default is None which uses the
        first year in the data.
    end_year : int, optional
        The last year to include in the data. Default is None which uses the
        last year in the data.
    **kwargs
        Keyword arguments to pass to the pandas.DataFrame.rolling method.

    Returns
    -------
    pandas.DataFrame
        The formatted data starting on the first day of the first year and
        ending on the last day of the last year with the specified data type
        and year type.

    Examples
    --------
    Formatting synthetic daily data for a raster hydrograph.

    .. doctest::

        >>> df = pd.DataFrame({'date': pd.date_range('1/1/2010', '12/31/2010'),
        ...                    'data': np.random.rand(365)})
        >>> df_formatted = rasterhydrograph.format_data(df, 'data', 'date')
        >>> df_formatted.index[0]
        2010
        >>> len(df_formatted.columns)
        365

    Formatting real daily data for a raster hydrograph.

    .. doctest::
        :skipif: True  # dataretrieval functions break CI pipeline

        >>> df, _ = dataretrieval.nwis.get_dv(
        ...     "03586500", parameterCd="00060",
        ...     start="2000-01-01", end="2002-12-31")
        >>> df_formatted = rasterhydrograph.format_data(df, '00060_Mean')
        >>> df_formatted.index[0]
        2000
        >>> len(df_formatted.columns)
        365
    """
    # check inputs, set date to index, define year/doy columns
    df = _check_inputs(df, data_column_name, date_column_name,
                       data_type, year_type, begin_year, end_year)

    # calculate the date range
    date_range = _calculate_date_range(df, begin_year, end_year)

    # format date_range as YYYY-MM-DD
    date_range = date_range.strftime('%Y-%m-%d')

    # set data type
    data_type = _set_data_type(data_type)

    # make output data frame
    # calculation of rolling mean is done on the data column
    df_out = rolling_average(df, data_column_name, data_type, **kwargs)

    # convert date index to YYYY-MM-DD format
    df_out.index = df_out.index.strftime('%Y-%m-%d')

    # fill in missing dates as nan values to complete the years
    df_out = df_out.reindex(index=date_range)

    # convert date index to datetime format
    df_out.index = pd.to_datetime(df_out.index)

    # adjust for leap years by removing NaN rows
    df_out = df_out.dropna(axis=0, how='all')

    # set index to year and day of year columns
<<<<<<< HEAD
    df_out = df_out.pivot(index='year', columns='doy', values=data_column_name)
=======
    df_out = df_out.pivot(index='index_year', columns='index_doy',
                          values=data_column_name)
>>>>>>> 6e9eb5f3

    # reverse order of the index so year order matches legacy Water Watch
    df_out = df_out.iloc[::-1]

    # remove all NaN columns and rows
    df_out = df_out.dropna(axis=1, how='all')
    df_out = df_out.dropna(axis=0, how='all')

    return df_out


def _check_inputs(df, data_column_name, date_column_name,
                  data_type, year_type, begin_year, end_year):
    """Private function to check inputs for the format_data function.

    Parameters
    ----------
    df : pandas.DataFrame
        The data to format. Must have a date column or the index must be the
        date values.
    data_column_name : str
        The name of the column containing the data.
    date_column_name : str, None
        The name of the column containing the date or None if the index is
        the date.
    data_type : str
        The type of data. Must be one of 'daily', '7-day', '14-day', and
        '28-day'. If '7-day', '14-day', or '28-day' is
        specified, the data will be averaged over the specified period. NaN
        values will be used for any days that do not have data. If present,
        NaN values will result in NaN values for the entire period.
    year_type : str
        The type of year to use. Must be one of 'calendar' or 'water'.
        'calendar' starts the year on January 1 and ends on
        December 31. 'water' starts the year on October 1 and ends on
        September 30.
    begin_year : int, None
        The first year to include in the data. If None, the first year in
        the data will be used.
    end_year : int, None
        The last year to include in the data. If None, the last year in the
        data will be used.

    Returns
    -------
    df : pandas.DataFrame
        The dataframe with the date column formatted as a datetime and set as
        the index. New year and doy (day of year) columns are added too and
        are set based on the year_type. Feb 29th is also removed from the
        dataframe if it exists.
    """
    # check the data frame
    if not isinstance(df, pd.DataFrame):
        raise TypeError('df must be a pandas.DataFrame')

    # check data type
    if not isinstance(data_type, str):
        raise TypeError('data_type must be a string')
    if data_type not in ['daily', '7-day', '14-day', '28-day']:
        raise ValueError('data_type must be one of "daily", "7-day", '
                         '"14-day", and "28-day"')

    # check data column name
    if not isinstance(data_column_name, str):
        raise TypeError('data_column_name must be a string')

    # check date column name
    if date_column_name is not None:
        if not isinstance(date_column_name, str):
            raise TypeError('date_column_name must be a string')

    # check begin year
    if begin_year is not None:
        if not isinstance(begin_year, int):
            raise TypeError('begin_year must be an integer')
        if date_column_name is not None:
            if begin_year < df['date'].dt.year.min():
                raise ValueError('begin_year must be greater than or equal to '
                                 'the minimum year in the data')
        else:
            if begin_year < df.index.year.min():
                raise ValueError('begin_year must be greater than or equal to '
                                 'the minimum year in the data')

    # check end year
    if end_year is not None:
        if not isinstance(end_year, int):
            raise TypeError('end_year must be an integer')
        if date_column_name is not None:
            if end_year > df['date'].dt.year.max():
                raise ValueError('end_year must be less than or equal to the '
                                 'maximum year in the data')
        else:
            if end_year > df.index.year.max():
                raise ValueError('end_year must be less than or equal to the '
                                 'maximum year in the data')

    # define year and doy columns and set index as date col if needed
    df = define_year_doy_columns(df, date_column_name, year_type,
                                 clip_leap_day=True)

    return df


def _calculate_date_range(df, begin_year, end_year):
    """Private function to calculate the date range and set the index.

    Parameters
    ----------
    df : pandas.DataFrame
        The data to format. Must have a date column or the index must be the
        date values.
    begin_year : int, None
        The first year to include in the data. If None, the first year in
        the data will be used.
    end_year : int, None
        The last year to include in the data. If None, the last year in the
        data will be used.

    Returns
    -------
    date_range : pandas.DatetimeIndex
        The date range.
    """
    # set begin year
    if begin_year is None:
<<<<<<< HEAD
        begin_year = df['year'].min()
    begin_date = df.loc[df['year'] == begin_year].index.min()

    # set end year
    if end_year is None:
        end_year = df['year'].max()
    end_date = df.loc[df['year'] == end_year].index.max()
=======
        begin_year = df['index_year'].min()
    begin_date = df.loc[df['index_year'] == begin_year].index.min()

    # set end year
    if end_year is None:
        end_year = df['index_year'].max()
    end_date = df.loc[df['index_year'] == end_year].index.max()
>>>>>>> 6e9eb5f3

    # set date range
    date_range = pd.date_range(begin_date, end_date)

    return date_range


def _set_data_type(data_type):
    """Private function to set the data type.

    Parameters
    ----------
    data_type : str
        The type of data. Must be one of 'daily', '7-day', '14-day', and
        '28-day'. If '7-day', '14-day', or '28-day' is
        specified, the data will be averaged over the specified period. NaN
        values will be used for any days that do not have data. If present,
        NaN values will result in NaN values for the entire period.

    Returns
    -------
    data_type : str
        The formatted frequency string to be used with
        pandas.DataFrame.rolling to calculate the average over the correct
        temporal period.
    """
    if data_type == 'daily':
        data_type = 'D'
    elif data_type == '7-day':
        data_type = '7D'
    elif data_type == '14-day':
        data_type = '14D'
    elif data_type == '28-day':
        data_type = '28D'

    return data_type<|MERGE_RESOLUTION|>--- conflicted
+++ resolved
@@ -110,12 +110,8 @@
     df_out = df_out.dropna(axis=0, how='all')
 
     # set index to year and day of year columns
-<<<<<<< HEAD
-    df_out = df_out.pivot(index='year', columns='doy', values=data_column_name)
-=======
     df_out = df_out.pivot(index='index_year', columns='index_doy',
                           values=data_column_name)
->>>>>>> 6e9eb5f3
 
     # reverse order of the index so year order matches legacy Water Watch
     df_out = df_out.iloc[::-1]
@@ -242,15 +238,6 @@
     """
     # set begin year
     if begin_year is None:
-<<<<<<< HEAD
-        begin_year = df['year'].min()
-    begin_date = df.loc[df['year'] == begin_year].index.min()
-
-    # set end year
-    if end_year is None:
-        end_year = df['year'].max()
-    end_date = df.loc[df['year'] == end_year].index.max()
-=======
         begin_year = df['index_year'].min()
     begin_date = df.loc[df['index_year'] == begin_year].index.min()
 
@@ -258,7 +245,6 @@
     if end_year is None:
         end_year = df['index_year'].max()
     end_date = df.loc[df['index_year'] == end_year].index.max()
->>>>>>> 6e9eb5f3
 
     # set date range
     date_range = pd.date_range(begin_date, end_date)

--- conflicted
+++ resolved
@@ -197,30 +197,28 @@
                                    leading_values=leading_values,
                                    trailing_values=trailing_values,
                                    drop_na=ignore_na)
-<<<<<<< HEAD
-        if not np.isnan(data).all():
-            meta = calculate_metadata(data)
-            # only calculate data if there are at least min_years of data
-            if meta['n_years'] >= min_years:
-                # calculate percentiles for the day of year and add
-                # to DataFrame
-                _pct = calculate_fixed_percentile_thresholds(
-=======
-
         if not data.empty:
-            meta = calculate_metadata(data)
-        # only calculate data if there are at least min_years of data
-        if meta and meta['n_years'] >= min_years:
-            # calculate percentiles for the day of year and add to DataFrame
-            _pct = calculate_fixed_percentile_thresholds(
->>>>>>> fb8e8401
-                    data, percentiles=percentiles, method=method,
-                    ignore_na=ignore_na, **kwargs)
-                percentiles_by_day.loc[t_idx == doy, :] = _pct.values.tolist()[0]  # noqa: E501
+            if not np.isnan(data).all():
+                meta = calculate_metadata(data)
+                # only calculate data if there are at least min_years of data
+                if meta and meta['n_years'] >= min_years:
+                    # calculate percentiles for the day of year and add to DataFrame
+                    _pct = calculate_fixed_percentile_thresholds(
+                        data, percentiles=percentiles, method=method,
+                        ignore_na=ignore_na, **kwargs)
+                    percentiles_by_day.loc[t_idx == doy, :] = _pct.values.tolist()[0]  # noqa: E501
+                else:
+                    # if there are not at least 10 years of data,
+                    # set percentiles to NaN
+                    percentiles_by_day.loc[t_idx == doy, :] = np.nan
             else:
-                # if there are not at least 10 years of data,
+                # if all values are NA
                 # set percentiles to NaN
                 percentiles_by_day.loc[t_idx == doy, :] = np.nan
+        else:
+            # if the df is empty
+            # set percentiles to NaN
+            percentiles_by_day.loc[t_idx == doy, :] = np.nan
     # replace index with multi-index of doy_index and month-day values
     # month_day values
     month_day = pd.to_datetime(

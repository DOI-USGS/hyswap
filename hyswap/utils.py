--- conflicted
+++ resolved
@@ -434,7 +434,6 @@
     return df_slim
 
 
-<<<<<<< HEAD
 def filter_to_common_time(df_list):
     """Filter a list of dataframes to common times based on index.
 
@@ -496,7 +495,8 @@
     n_obs = len(common_index)
     # return the list of dataframes
     return df_list, n_obs
-=======
+
+
 def set_data_type(data_type):
     """Function to set the data type for rolling averages.
 
@@ -525,5 +525,4 @@
     elif data_type == '28-day':
         data_type = '28D'
 
-    return data_type
->>>>>>> 89416ad1
+    return data_type
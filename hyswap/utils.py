"""Utility functions for hyswap."""
import pandas as pd


def filter_approved_data(data, filter_column=None):
    """Filter a dataframe to only return approved "A" (or "A, e") data.

    Parameters
    ----------
    data : pandas.DataFrame
        The data to filter.
    filter_column : string
        The column upon which to filter. If None, an error will be raised.

    Returns
    -------
    pandas.DataFrame
        The filtered data.

    Examples
    --------
    Filter synthetic data to only return approved data. First make some
    synthetic data.

    .. doctest::

        >>> df = pd.DataFrame({
        ...     'data': [1, 2, 3, 4],
        ...     'approved': ['A', 'A', 'P', 'P']})
        >>> df.shape
        (4, 2)

    Then filter the data to only return approved data.

    .. doctest::

        >>> df = utils.filter_approved_data(df, filter_column='approved')
        >>> df.shape
        (2, 2)
    """
    if filter_column is None:
        raise ValueError("filter_column must be specified.")
    return data.loc[((data[filter_column] == "A") |
                     (data[filter_column] == "A, e"))]


def rolling_average(df, data_column_name, data_type, **kwargs):
    """Calculate a rolling average for a dataframe.

    Default behavior right-aligns the window used for the rolling average,
    and returns NaN values if any of the values in the window are NaN.
    Properties of the windowing can be changed by passing additional keyword
    arguments which are fed to `pandas.DataFrame.rolling`.

    Parameters
    ----------
    df : pandas.DataFrame
        The dataframe to calculate the rolling average for.
    data_column_name : string
        The name of the column to calculate the rolling average for.
    data_type : string
        The formatted frequency string to be used with
        pandas.DataFrame.rolling to calculate the average over the correct
        temporal period.
    **kwargs
        Additional keyword arguments to be passed to
        `pandas.DataFrame.rolling`.

    Returns
    -------
    pandas.DataFrame
        The output dataframe with the rolling average values.
    """
    df_out = df.copy(deep=True)
    df_out[data_column_name] = df_out[data_column_name].rolling(
        data_type, **kwargs).mean()
    return df_out


def filter_data_by_time(df, value, data_column_name, date_column_name=None,
                        time_interval='day',
                        leading_values=0, trailing_values=0):
    """Filter data by some time interval.

    DataFrame containing data to filter. Expects datetime information to be
    available in the index or in a column named `date_column_name`. The
    returned `pandas.Series` object will have the datetimes for the specified
    time (day, month, year) as the index, and the corresponding data from the
    `data_column_name` column as the values.

    Parameters
    ----------
    value : int
        Time value to use for filtering; value can be a day of year (1-366),
        month (1-12), or year (4 digit year).

    data_column_name : str
        Name of column containing data to filter.

    date_column_name : str, optional
        Name of column containing date information. If None, the index of
        `df` is used.

    time_interval : str, optional
        Time interval to filter by. Must be one of 'day', 'month', or 'year'.
        Default is 'day'.

    leading_values : int, optional
        Number of leading values to include in the output, inclusive.
        Default is 0, and parameter only applies to 'day' time_interval.

    trailing_values : int, optional
        Number of trailing values to include in the output, inclusive.
        Default is 0, and parameter only applies to 'day' time_interval.

    Returns
    -------
    data : pandas.Series
        Data from the specified day of year.

    Examples
    --------
    Filter some synthetic data by day of year. First make some synthetic data.

    .. doctest::

        >>> df = pd.DataFrame({
        ...     'data': [1, 2, 3, 4],
        ...     'date': pd.date_range('2019-01-01', '2019-01-04')})
        >>> df.shape
        (4, 2)

    Then filter the data to get data from day 1.

    .. doctest::

        >>> data = utils.filter_data_by_time(
        ...     df, 1, 'data', date_column_name='date')
        >>> data.shape
        (1,)

    Acquire and filter some real daily data to get all Jan. 1 data.

    .. doctest::
        :skipif: True  # dataretrieval functions break CI pipeline

        >>> df, _ = dataretrieval.nwis.get_dv(
        ...     "03586500", parameterCd="00060",
        ...     start="2000-01-01", end="2003-01-05")
        >>> data = utils.filter_data_by_time(df, 1, '00060_Mean')
        >>> data.shape
        (4,)
    """
    # make date column the index if it is not already
    if date_column_name is not None:
        df = df.set_index(date_column_name)
    # check that time_interval is valid
    if time_interval not in ['day', 'month', 'year']:
        raise ValueError(
            'time_interval must be one of "day", "month", or "year".')
    if time_interval == 'day':
        if (leading_values == 0) and (trailing_values == 0):
            # grab data from the specified day of year
            dff = df.loc[df.index.dayofyear == value, data_column_name]
        else:
            # grab data from the specified day of year and include leading
            # and trailing values
            dff = df.loc[
                (df.index.dayofyear >= value - leading_values) &
                (df.index.dayofyear <= value + trailing_values),
                data_column_name]
    elif time_interval == 'month':
        # grab data from the specified month
        dff = df.loc[df.index.month == value, data_column_name]
    elif time_interval == 'year':
        # grab data from the specified year
        dff = df.loc[df.index.year == value, data_column_name]
    # return data as a pandas Series where the index is the date
    return dff


def calculate_metadata(data):
    """Calculate metadata for a series of data.

    Parameters
    ----------
    data : pandas.Series
        The data to calculate the metadata for. Expected to have a datetime
        index.

    Returns
    -------
    dict
        The calculated metadata which includes the number of years of data,
        the number of data points, any gaps in the data, and the start and end
        dates of the data, the number of 0 values, the number of NA values,
        as well as the number of low (typically low flow <= 0.01) values.
    """
    # initialize the metadata dictionary
    meta = {}
    # calculate the number of unique years of data
    meta["n_years"] = len(data.index.year.unique())
    # calculate the number of data points that are not nan
    meta["n_data"] = len(data.loc[~data.isna()])
    # calculate the number of gaps in the data - missing years
    expected_years = data.index.year.max() - data.index.year.min() + 1
    meta["n_missing_years"] = expected_years - meta["n_years"]
    # calculate the start and end dates of the data
    meta["start_date"] = data.index.min().strftime("%Y-%m-%d")
    meta["end_date"] = data.index.max().strftime("%Y-%m-%d")
    # calculate the number of 0 values
    meta["n_zeros"] = len(data.loc[data == 0])
    # calculate the number of nan values
    meta["n_nans"] = len(data.loc[data.isna()])
    # calculate the number of low values (below 0.01)
    meta["n_lows"] = len(data.loc[data <= 0.01])

    return meta


def define_year_doy_columns(df, date_column_name=None, year_type='calendar',
                            clip_leap_day=False):
    """Function to add year and day of year columns to a DataFrame.

    Parameters
    ----------
    df : pandas.DataFrame
        DataFrame containing data to filter. Expects datetime information to be
        available in the index or in a column named `date_column_name`.

    date_column_name : str, optional
        Name of column containing date information. If None, the index of
        `df` is used.

    year_type : str, optional
        The type of year to use. Must be one of 'calendar', 'water', or
        'climate'. Default is 'calendar' which starts the year on January 1
        and ends on December 31. 'water' starts the year on October 1 and
        ends on September 30 of the following year which is the "water year".
        For example, October 1, 2010 to September 30, 2011 is "water year
        2011". 'climate' years begin on April 1 and end on March 31 of the
        following year, they are numbered by the ending year. For example,
        April 1, 2010 to March 31, 2011 is "climate year 2011".

    clip_leap_day : bool, optional
        If True, February 29 is removed from the DataFrame. Default is False.

    Returns
    -------
    df : pandas.DataFrame
        DataFrame with year and day of year columns added. Also makes the
        date_column_name the index of the DataFrame.
    """
    # set the df index
    if date_column_name is not None:
        df = df.set_index(date_column_name)
    # check that year_type is valid
    if year_type not in ['calendar', 'water', 'climate']:
        raise ValueError(
            'year_type must be one of "calendar", "water", or "climate".')
    # add year and day of year columns
    if year_type == 'calendar':
<<<<<<< HEAD
        df['year'] = df.index.year
        df['doy'] = df.index.dayofyear
    elif year_type == 'water':
        # set water years
        df['year'] = df.index.year.where(df.index.month < 10,
                                         df.index.year + 1)
        # get calendar day of year
        df['doy'] = df.index.dayofyear
        # adjust Oct 1 to be day 1 of water year for leap and non-leap years
        df.loc[df.index.is_leap_year & (df.index.month >= 10), 'doy'] -= 274
        df.loc[~df.index.is_leap_year & (df.index.month >= 10), 'doy'] -= 273
        # adjust Jan 1 accordingly for leap and non-leap years
        df.loc[df.index.month < 10, 'doy'] += 92
    elif year_type == 'climate':
        # set climate years
        df['year'] = df.index.year.where(df.index.month < 4,
                                         df.index.year + 1)
        # get calendar day of year
        df['doy'] = df.index.dayofyear
        # adjust Apr 1 to be day 1 of climate year for leap and non-leap years
        df.loc[df.index.is_leap_year & (df.index.month >= 4), 'doy'] -= 91
        df.loc[~df.index.is_leap_year & (df.index.month >= 4), 'doy'] -= 90
        # adjust Jan 1 to be day 276 of climate year for all years
        df.loc[df.index.month < 4, 'doy'] += 275
=======
        df['index_year'] = df.index.year
        df['index_doy'] = df.index.dayofyear
    elif year_type == 'water':
        # set water years
        df['index_year'] = df.index.year.where(df.index.month < 10,
                                               df.index.year + 1)
        # get calendar day of year
        df['index_doy'] = df.index.dayofyear
        # adjust Oct 1 to be day 1 of water year for leap and non-leap years
        df.loc[df.index.is_leap_year & (df.index.month >= 10),
               'index_doy'] -= 274
        df.loc[~df.index.is_leap_year & (df.index.month >= 10),
               'index_doy'] -= 273
        # adjust Jan 1 accordingly for leap and non-leap years
        df.loc[df.index.month < 10, 'index_doy'] += 92
    elif year_type == 'climate':
        # set climate years
        df['index_year'] = df.index.year.where(df.index.month < 4,
                                               df.index.year + 1)
        # get calendar day of year
        df['index_doy'] = df.index.dayofyear
        # adjust Apr 1 to be day 1 of climate year for leap and non-leap years
        df.loc[df.index.is_leap_year & (df.index.month >= 4),
               'index_doy'] -= 91
        df.loc[~df.index.is_leap_year & (df.index.month >= 4),
               'index_doy'] -= 90
        # adjust Jan 1 to be day 276 of climate year for all years
        df.loc[df.index.month < 4, 'index_doy'] += 275
>>>>>>> 6e9eb5f3
    # clip leap year and adjustment
    if clip_leap_day:
        df = leap_year_adjustment(df, year_type=year_type)
    # sort the df by year and day of year
<<<<<<< HEAD
    df = df.sort_values(['year', 'doy'])
=======
    df = df.sort_values(['index_year', 'index_doy'])
>>>>>>> 6e9eb5f3
    return df


def leap_year_adjustment(df, year_type='calendar'):
    """Function to adjust leap year days in a DataFrame.

    Adjust for a leap year by removing February 29 from the DataFrame and
    adjusting the day of year values for the remaining days of the year.

    Parameters
    ----------
    df : pandas.DataFrame
        DataFrame containing data to adjust. Expects datetime information to be
        available in the index and a column named 'doy' containing day of year.

    year_type : str, optional
        The type of year to use. Must be one of 'calendar', 'water', or
        'climate'. Default is 'calendar' which starts the year on January 1
        and ends on December 31. 'water' starts the year on October 1 and
        ends on September 30 of the following year which is the "water year".
        For example, October 1, 2010 to September 30, 2011 is "water year
        2011". 'climate' years begin on April 1 and end on March 31 of the
        following year, they are numbered by the ending year. For example,
        April 1, 2010 to March 31, 2011 is "climate year 2011".

    Returns
    -------
    df : pandas.DataFrame
        DataFrame with leap year days removed and day of year values adjusted.
    """
    df = df.loc[~((df.index.month == 2) & (df.index.day == 29))]
    if year_type == 'calendar':
<<<<<<< HEAD
        df.loc[df.index.is_leap_year & (df.index.month > 2), 'doy'] -= 1
    elif year_type == 'water':
        df.loc[df.index.is_leap_year &
               (df.index.month > 2) &
               (df.index.month < 10), 'doy'] -= 1
    elif year_type == 'climate':
        df.loc[df.index.is_leap_year &
               (df.index.month > 2) &
               (df.index.month < 4), 'doy'] -= 1
    return df


def munge_nwis_stats(df, source_pct_col=None, target_pct_col=None):
    """Function to munge and reformat NWIS statistics data.

    This is a utility function that exists to help munge NWIS percentile data
    served via the NWIS statistics web service. This function is intended to
    be used on Python dataretrieval dataframe returns for the nwis.get_stats()
    function for "daily" data, a single site, and a single parameter code.
        DataFrame containing NWIS statistics data retrieved from the statistics
        web service. Assumed to come in as a dataframe retrieved with a
        package like dataretrieval or similar.
    source_pct_col : list, optional
        List of column names to use as the source percentiles. If None, the
        values are assumed to correspond to the 0, 5, 10, 25, 75, 90, 95,
        and 100 percentiles in the NWIS statistics service return.
    target_pct_col : list, optional
        List of column names to use as the target percentiles. If None, then
        integer values are used as the column names corresponding to the
        default source values.

    Returns
    -------
    df_slim : pandas.DataFrame
        DataFrame containing munged and reformatted NWIS statistics data.
        Reformatting is for use with the hyswap package plotting function for
        duration hydrographs with statistical information in background of
        the plot.

    Examples
    --------
    Get some NWIS statistics data.

    .. doctest::

        >>> df, md = dataretrieval.nwis.get_stats(
        ...     "03586500", parameterCd="00060", statReportType="daily")

    Then apply the function to munge the data.

    .. doctest::

        >>> df = utils.munge_nwis_stats(df)
        >>> df.shape
        (366, 8)
    """
    # set defaults
    if source_pct_col is None:
        source_pct_col = ['min_va', 'p05_va', 'p10_va', 'p25_va',
                          'p75_va', 'p90_va', 'p95_va', 'max_va']
    if target_pct_col is None:
        target_pct_col = [0, 5, 10, 25, 75, 90, 95, 100]
    # check lengths of lists for column names
    if len(source_pct_col) != len(target_pct_col):
        raise ValueError('source_pct_col and target_pct_col must be the same '
                         'length')
    # rename date columns
    df.rename(columns={'month_nu': 'month', 'day_nu': 'day', 'end_yr': 'year'},
              inplace=True)
    # make end year 2020 for leap year
    df['year'] = 2020
    # construct date column
    df['date'] = pd.to_datetime(df[['day', 'month', 'year']])
    # set day of year as the index
    df = df.set_index(df['date'].dt.dayofyear)
    # slim down to just the columns used for the plot
    df_slim = df[source_pct_col]
    # rename columns
    df_slim.columns = target_pct_col
    # return the dataframe
    return df_slim
=======
        df.loc[df.index.is_leap_year & (df.index.month > 2),
               'index_doy'] -= 1
    elif year_type == 'water':
        df.loc[df.index.is_leap_year &
               (df.index.month > 2) &
               (df.index.month < 10), 'index_doy'] -= 1
    elif year_type == 'climate':
        df.loc[df.index.is_leap_year &
               (df.index.month > 2) &
               (df.index.month < 4), 'index_doy'] -= 1
    return df
>>>>>>> 6e9eb5f3
<|MERGE_RESOLUTION|>--- conflicted
+++ resolved
@@ -260,32 +260,6 @@
             'year_type must be one of "calendar", "water", or "climate".')
     # add year and day of year columns
     if year_type == 'calendar':
-<<<<<<< HEAD
-        df['year'] = df.index.year
-        df['doy'] = df.index.dayofyear
-    elif year_type == 'water':
-        # set water years
-        df['year'] = df.index.year.where(df.index.month < 10,
-                                         df.index.year + 1)
-        # get calendar day of year
-        df['doy'] = df.index.dayofyear
-        # adjust Oct 1 to be day 1 of water year for leap and non-leap years
-        df.loc[df.index.is_leap_year & (df.index.month >= 10), 'doy'] -= 274
-        df.loc[~df.index.is_leap_year & (df.index.month >= 10), 'doy'] -= 273
-        # adjust Jan 1 accordingly for leap and non-leap years
-        df.loc[df.index.month < 10, 'doy'] += 92
-    elif year_type == 'climate':
-        # set climate years
-        df['year'] = df.index.year.where(df.index.month < 4,
-                                         df.index.year + 1)
-        # get calendar day of year
-        df['doy'] = df.index.dayofyear
-        # adjust Apr 1 to be day 1 of climate year for leap and non-leap years
-        df.loc[df.index.is_leap_year & (df.index.month >= 4), 'doy'] -= 91
-        df.loc[~df.index.is_leap_year & (df.index.month >= 4), 'doy'] -= 90
-        # adjust Jan 1 to be day 276 of climate year for all years
-        df.loc[df.index.month < 4, 'doy'] += 275
-=======
         df['index_year'] = df.index.year
         df['index_doy'] = df.index.dayofyear
     elif year_type == 'water':
@@ -314,16 +288,11 @@
                'index_doy'] -= 90
         # adjust Jan 1 to be day 276 of climate year for all years
         df.loc[df.index.month < 4, 'index_doy'] += 275
->>>>>>> 6e9eb5f3
     # clip leap year and adjustment
     if clip_leap_day:
         df = leap_year_adjustment(df, year_type=year_type)
     # sort the df by year and day of year
-<<<<<<< HEAD
-    df = df.sort_values(['year', 'doy'])
-=======
     df = df.sort_values(['index_year', 'index_doy'])
->>>>>>> 6e9eb5f3
     return df
 
 
@@ -356,16 +325,16 @@
     """
     df = df.loc[~((df.index.month == 2) & (df.index.day == 29))]
     if year_type == 'calendar':
-<<<<<<< HEAD
-        df.loc[df.index.is_leap_year & (df.index.month > 2), 'doy'] -= 1
+        df.loc[df.index.is_leap_year & (df.index.month > 2),
+               'index_doy'] -= 1
     elif year_type == 'water':
         df.loc[df.index.is_leap_year &
                (df.index.month > 2) &
-               (df.index.month < 10), 'doy'] -= 1
+               (df.index.month < 10), 'index_doy'] -= 1
     elif year_type == 'climate':
         df.loc[df.index.is_leap_year &
                (df.index.month > 2) &
-               (df.index.month < 4), 'doy'] -= 1
+               (df.index.month < 4), 'index_doy'] -= 1
     return df
 
 
@@ -437,17 +406,4 @@
     # rename columns
     df_slim.columns = target_pct_col
     # return the dataframe
-    return df_slim
-=======
-        df.loc[df.index.is_leap_year & (df.index.month > 2),
-               'index_doy'] -= 1
-    elif year_type == 'water':
-        df.loc[df.index.is_leap_year &
-               (df.index.month > 2) &
-               (df.index.month < 10), 'index_doy'] -= 1
-    elif year_type == 'climate':
-        df.loc[df.index.is_leap_year &
-               (df.index.month > 2) &
-               (df.index.month < 4), 'index_doy'] -= 1
-    return df
->>>>>>> 6e9eb5f3
+    return df_slim
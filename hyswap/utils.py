"""Utility functions for hyswap."""
import pandas as pd


def filter_approved_data(data, filter_column=None):
    """Filter a dataframe to only return approved "A" (or "A, e") data.

    Parameters
    ----------
    data : pandas.DataFrame
        The data to filter.
    filter_column : string
        The column upon which to filter. If None, an error will be raised.

    Returns
    -------
    pandas.DataFrame
        The filtered data.

    Examples
    --------
    Filter synthetic data to only return approved data. First make some
    synthetic data.

    .. doctest::

        >>> df = pd.DataFrame({
        ...     'data': [1, 2, 3, 4],
        ...     'approved': ['A', 'A', 'P', 'P']})
        >>> df.shape
        (4, 2)

    Then filter the data to only return approved data.

    .. doctest::

        >>> df = utils.filter_approved_data(df, filter_column='approved')
        >>> df.shape
        (2, 2)
    """
    if filter_column is None:
        raise ValueError("filter_column must be specified.")
    return data.loc[((data[filter_column] == "A") |
                     (data[filter_column] == "A, e"))]


def rolling_average(df, data_column_name, data_type, **kwargs):
    """Calculate a rolling average for a dataframe.

    Default behavior right-aligns the window used for the rolling average,
    and returns NaN values if any of the values in the window are NaN.
    Properties of the windowing can be changed by passing additional keyword
    arguments which are fed to `pandas.DataFrame.rolling`.

    Parameters
    ----------
    df : pandas.DataFrame
        The dataframe to calculate the rolling average for.
    data_column_name : string
        The name of the column to calculate the rolling average for.
    data_type : string
        The formatted frequency string to be used with
        pandas.DataFrame.rolling to calculate the average over the correct
        temporal period.
    **kwargs
        Additional keyword arguments to be passed to
        `pandas.DataFrame.rolling`.

    Returns
    -------
    pandas.DataFrame
        The output dataframe with the rolling average values.
    """
    df_out = df.copy(deep=True)
    df_out[data_column_name] = df_out[data_column_name].rolling(
        data_type, **kwargs).mean()
    return df_out


def filter_data_by_time(df, value, data_column_name, date_column_name=None,
                        time_interval='day',
                        leading_values=0, trailing_values=0):
    """Filter data by some time interval.

    DataFrame containing data to filter. Expects datetime information to be
    available in the index or in a column named `date_column_name`. The
    returned `pandas.Series` object will have the datetimes for the specified
    time (day, month, year) as the index, and the corresponding data from the
    `data_column_name` column as the values.

    Parameters
    ----------
    value : int
        Time value to use for filtering; value can be a day of year (1-366),
        month (1-12), or year (4 digit year).

    data_column_name : str
        Name of column containing data to filter.

    date_column_name : str, optional
        Name of column containing date information. If None, the index of
        `df` is used.

    time_interval : str, optional
        Time interval to filter by. Must be one of 'day', 'month', or 'year'.
        Default is 'day'.

    leading_values : int, optional
        Number of leading values to include in the output, inclusive.
        Default is 0, and parameter only applies to 'day' time_interval.

    trailing_values : int, optional
        Number of trailing values to include in the output, inclusive.
        Default is 0, and parameter only applies to 'day' time_interval.

    Returns
    -------
    data : pandas.Series
        Data from the specified day of year.

    Examples
    --------
    Filter some synthetic data by day of year. First make some synthetic data.

    .. doctest::

        >>> df = pd.DataFrame({
        ...     'data': [1, 2, 3, 4],
        ...     'date': pd.date_range('2019-01-01', '2019-01-04')})
        >>> df.shape
        (4, 2)

    Then filter the data to get data from day 1.

    .. doctest::

        >>> data = utils.filter_data_by_time(
        ...     df, 1, 'data', date_column_name='date')
        >>> data.shape
        (1,)

    Acquire and filter some real daily data to get all Jan. 1 data.

    .. doctest::
        :skipif: True  # dataretrieval functions break CI pipeline

        >>> df, _ = dataretrieval.nwis.get_dv(
        ...     "03586500", parameterCd="00060",
        ...     start="2000-01-01", end="2003-01-05")
        >>> data = utils.filter_data_by_time(df, 1, '00060_Mean')
        >>> data.shape
        (4,)
    """
    # make date column the index if it is not already
    if date_column_name is not None:
        df = df.set_index(date_column_name)
    # check that time_interval is valid
    if time_interval not in ['day', 'month', 'year']:
        raise ValueError(
            'time_interval must be one of "day", "month", or "year".')
    if time_interval == 'day':
        if (leading_values == 0) and (trailing_values == 0):
            # grab data from the specified day of year
            dff = df.loc[df.index.dayofyear == value, data_column_name]
        else:
            # grab data from the specified day of year and include leading
            # and trailing values
            dff = df.loc[
                (df.index.dayofyear >= value - leading_values) &
                (df.index.dayofyear <= value + trailing_values),
                data_column_name]
    elif time_interval == 'month':
        # grab data from the specified month
        dff = df.loc[df.index.month == value, data_column_name]
    elif time_interval == 'year':
        # grab data from the specified year
        dff = df.loc[df.index.year == value, data_column_name]
    # return data as a pandas Series where the index is the date
    return dff


def calculate_metadata(data):
    """Calculate metadata for a series of data.

    Parameters
    ----------
    data : pandas.Series
        The data to calculate the metadata for. Expected to have a datetime
        index.

    Returns
    -------
    dict
        The calculated metadata which includes the number of years of data,
        the number of data points, any gaps in the data, and the start and end
        dates of the data, the number of 0 values, the number of NA values,
        as well as the number of low (typically low flow <= 0.01) values.
    """
    # initialize the metadata dictionary
    meta = {}
    # calculate the number of unique years of data
    meta["n_years"] = len(data.index.year.unique())
    # calculate the number of data points that are not nan
    meta["n_data"] = len(data.loc[~data.isna()])
    # calculate the number of gaps in the data - missing years
    expected_years = data.index.year.max() - data.index.year.min() + 1
    meta["n_missing_years"] = expected_years - meta["n_years"]
    # calculate the start and end dates of the data
    meta["start_date"] = data.index.min().strftime("%Y-%m-%d")
    meta["end_date"] = data.index.max().strftime("%Y-%m-%d")
    # calculate the number of 0 values
    meta["n_zeros"] = len(data.loc[data == 0])
    # calculate the number of nan values
    meta["n_nans"] = len(data.loc[data.isna()])
    # calculate the number of low values (below 0.01)
    meta["n_lows"] = len(data.loc[data <= 0.01])

    return meta


def define_year_doy_columns(df, date_column_name=None, year_type='calendar',
                            clip_leap_day=False):
    """Function to add year, day of year, and month-day columns to a DataFrame.

    Parameters
    ----------
    df : pandas.DataFrame
        DataFrame containing data to filter. Expects datetime information to be
        available in the index or in a column named `date_column_name`.

    date_column_name : str, optional
        Name of column containing date information. If None, the index of
        `df` is used.

    year_type : str, optional
        The type of year to use. Must be one of 'calendar', 'water', or
        'climate'. Default is 'calendar' which starts the year on January 1
        and ends on December 31. 'water' starts the year on October 1 and
        ends on September 30 of the following year which is the "water year".
        For example, October 1, 2010 to September 30, 2011 is "water year
        2011". 'climate' years begin on April 1 and end on March 31 of the
        following year, they are numbered by the ending year. For example,
        April 1, 2010 to March 31, 2011 is "climate year 2011".

    clip_leap_day : bool, optional
        If True, February 29 is removed from the DataFrame. Default is False.

    Returns
    -------
    df : pandas.DataFrame
        DataFrame with year, day of year, and month-day columns added. Also
        makes the date_column_name the index of the DataFrame.
    """
    # set the df index
    if date_column_name is not None:
        df = df.set_index(date_column_name)
    # check that year_type is valid
    if year_type not in ['calendar', 'water', 'climate']:
        raise ValueError(
            'year_type must be one of "calendar", "water", or "climate".')
    # add year and day of year columns
    if year_type == 'calendar':
        df['index_year'] = df.index.year
        df['index_doy'] = df.index.dayofyear
    elif year_type == 'water':
        # set water years
        df['index_year'] = df.index.year.where(df.index.month < 10,
                                               df.index.year + 1)
        # get calendar day of year
        df['index_doy'] = df.index.dayofyear
        # adjust Oct 1 to be day 1 of water year for leap and non-leap years
        df.loc[df.index.is_leap_year & (df.index.month >= 10),
               'index_doy'] -= 274
        df.loc[~df.index.is_leap_year & (df.index.month >= 10),
               'index_doy'] -= 273
        # adjust Jan 1 accordingly for leap and non-leap years
        df.loc[df.index.month < 10, 'index_doy'] += 92
    elif year_type == 'climate':
        # set climate years
        df['index_year'] = df.index.year.where(df.index.month < 4,
                                               df.index.year + 1)
        # get calendar day of year
        df['index_doy'] = df.index.dayofyear
        # adjust Apr 1 to be day 1 of climate year for leap and non-leap years
        df.loc[df.index.is_leap_year & (df.index.month >= 4),
               'index_doy'] -= 91
        df.loc[~df.index.is_leap_year & (df.index.month >= 4),
               'index_doy'] -= 90
        # adjust Jan 1 to be day 276 of climate year for all years
        df.loc[df.index.month < 4, 'index_doy'] += 275
    # add month and day columns
    df['index_month_day'] = df.index.strftime('%m-%d')
    # clip leap year and adjustment
    if clip_leap_day:
        df = leap_year_adjustment(df, year_type=year_type)
    # sort the df by year and day of year
    df = df.sort_values(['index_year', 'index_doy'])
    return df


def leap_year_adjustment(df, year_type='calendar'):
    """Function to adjust leap year days in a DataFrame.

    Adjust for a leap year by removing February 29 from the DataFrame and
    adjusting the day of year values for the remaining days of the year.

    Parameters
    ----------
    df : pandas.DataFrame
        DataFrame containing data to adjust. Expects datetime information to be
        available in the index and a column named 'doy' containing day of year.

    year_type : str, optional
        The type of year to use. Must be one of 'calendar', 'water', or
        'climate'. Default is 'calendar' which starts the year on January 1
        and ends on December 31. 'water' starts the year on October 1 and
        ends on September 30 of the following year which is the "water year".
        For example, October 1, 2010 to September 30, 2011 is "water year
        2011". 'climate' years begin on April 1 and end on March 31 of the
        following year, they are numbered by the ending year. For example,
        April 1, 2010 to March 31, 2011 is "climate year 2011".

    Returns
    -------
    df : pandas.DataFrame
        DataFrame with leap year days removed and day of year values adjusted.
    """
    df = df.loc[~((df.index.month == 2) & (df.index.day == 29))]
    if year_type == 'calendar':
        df.loc[df.index.is_leap_year & (df.index.month > 2),
               'index_doy'] -= 1
    elif year_type == 'water':
        df.loc[df.index.is_leap_year &
               (df.index.month > 2) &
               (df.index.month < 10), 'index_doy'] -= 1
    elif year_type == 'climate':
        df.loc[df.index.is_leap_year &
               (df.index.month > 2) &
               (df.index.month < 4), 'index_doy'] -= 1
    return df


def munge_nwis_stats(df, source_pct_col=None, target_pct_col=None,
                     year_type='calendar'):
    """Function to munge and reformat NWIS statistics data.

    This is a utility function that exists to help munge NWIS percentile data
    served via the NWIS statistics web service. This function is intended to
    be used on Python dataretrieval dataframe returns for the nwis.get_stats()
    function for "daily" data, a single site, and a single parameter code.

    Parameters
    ----------
    df : pandas.DataFrame
        DataFrame containing NWIS statistics data retrieved from the statistics
        web service. Assumed to come in as a dataframe retrieved with a
        package like dataretrieval or similar.
    source_pct_col : list, optional
        List of column names to use as the source percentiles. If None, the
        values are assumed to correspond to the 0, 5, 10, 25, 75, 90, 95,
        and 100 percentiles in the NWIS statistics service return.
    target_pct_col : list, optional
        List of column names to use as the target percentiles. If None, then
        integer values are used as the column names corresponding to the
        default source values.
    year_type : str, optional
        The type of year to use. Must be one of 'calendar', 'water', or
        'climate'. Default is 'calendar' which starts the year on January 1
        and ends on December 31. 'water' starts the year on October 1 and
        ends on September 30 of the following year which is the "water year".
        For example, October 1, 2010 to September 30, 2011 is "water year
        2011". 'climate' years begin on April 1 and end on March 31 of the
        following year, they are numbered by the ending year. For example,
        April 1, 2010 to March 31, 2011 is "climate year 2011".

    Returns
    -------
    df_slim : pandas.DataFrame
        DataFrame containing munged and reformatted NWIS statistics data.
        Reformatting is for use with the hyswap package plotting function for
        duration hydrographs with statistical information in background of
        the plot.

    Examples
    --------
    Get some NWIS statistics data.

    .. doctest::

        >>> df, md = dataretrieval.nwis.get_stats(
        ...     "03586500", parameterCd="00060", statReportType="daily")

    Then apply the function to munge the data.

    .. doctest::

        >>> df = utils.munge_nwis_stats(df)
        >>> df.shape
        (366, 8)
    """
    # set defaults
    if source_pct_col is None:
        source_pct_col = ['min_va', 'p05_va', 'p10_va', 'p25_va',
                          'p75_va', 'p90_va', 'p95_va', 'max_va']
    if target_pct_col is None:
        target_pct_col = [0, 5, 10, 25, 75, 90, 95, 100]
    # check lengths of lists for column names
    if len(source_pct_col) != len(target_pct_col):
        raise ValueError('source_pct_col and target_pct_col must be the same '
                         'length')
    # rename date columns
    df.rename(columns={'month_nu': 'month', 'day_nu': 'day', 'end_yr': 'year'},
              inplace=True)
    # make end year 2020 for leap year
    df['year'] = 2020
    # construct date column
    df['date'] = pd.to_datetime(df[['day', 'month', 'year']])
    # set doy_index and month-day as multi-index
    month_day = df['date'].dt.strftime('%m-%d')
    doy_index = df['date'].dt.dayofyear
    if year_type == 'water':
        doy_index = doy_index - 273
        doy_index[doy_index < 1] += 365
    elif year_type == 'climate':
        doy_index = doy_index - 90
        doy_index[doy_index < 1] += 365
    df.index = pd.MultiIndex.from_arrays(
        [doy_index, month_day], names=['doy', 'month-day'])
    # slim down to just the columns used for the plot
    df_slim = df[source_pct_col]
    # rename columns
    df_slim.columns = target_pct_col
    # return the dataframe
    return df_slim


<<<<<<< HEAD
def filter_to_common_time(df_list):
    """Filter a list of dataframes to common times based on index.

    This function takes a list of dataframes and filters them to only include
    the common times based on the index of the dataframes. This is necessary
    before comparing the timeseries and calculating statistics between two or
    more timeseries.

    Parameters
    ----------
    df_list : list
        List of pandas.DataFrame objects to filter to common times.
        DataFrames assumed to have date-time information in the index.
        Expect input to be the output from a function like
        dataretrieval.nwis.get_dv() or similar.

    Returns
    -------
    df_list : list
        List of pandas.DataFrame objects filtered to common times.
    n_obs : int
        Number of observations in the common time period.

    Examples
    --------
    Get some NWIS data.

    .. doctest::

            >>> df1, md1 = dataretrieval.nwis.get_dv(
            ...     "03586500", parameterCd="00060",
            ...     start="2018-12-15", end="2019-01-07")
            >>> df2, md2 = dataretrieval.nwis.get_dv(
            ...     "01646500", parameterCd="00060",
            ...     start="2019-01-01", end="2019-01-14")
            >>> type(df1)
            <class 'pandas.core.frame.DataFrame'>
            >>> type(df2)
            <class 'pandas.core.frame.DataFrame'>

    Filter the dataframes to common times.

    .. doctest::

            >>> df_list, n_obs = utils.filter_to_common_time([df1, df2])
            >>> df_list[0].shape
            (7, 3)
            >>> df_list[1].shape
            (7, 3)
    """
    # get the common index
    common_index = df_list[0].index
    for df in df_list:
        common_index = common_index.intersection(df.index)
    # filter the dataframes to the common index
    for i, df in enumerate(df_list):
        df_list[i] = df.loc[common_index]
    # get the number of observations
    n_obs = len(common_index)
    # return the list of dataframes
    return df_list, n_obs
=======
def calculate_summary_statistics(df, data_col="00060_Mean"):
    """
    Calculate summary statistics for a site.

    Parameters
    ----------
    df : pandas.DataFrame
        DataFrame containing daily values for the site. Expected to be from
        `dataretrieval.nwis.get_dv()`, or similar.

    data_col : str, optional
        Name of the column in the dv_df DataFrame that contains the data of
        interest. Default is "00060_Mean" which is the mean daily discharge
        column.

    Returns
    -------
    summary_df : pandas.DataFrame
        DataFrame containing summary statistics for the site.

    Examples
    --------
    Get some NWIS data and apply the function to get the summary statistics.

    .. doctest::

        >>> df, _ = dataretrieval.nwis.get_dv(
        ...     "03586500", parameterCd="00060",
        ...     startDT="2010-01-01", endDT="2010-12-31")
        >>> summary_df = utils.calculate_summary_statistics(df)
        >>> summary_df.shape
        (8, 1)
        >>> print(summary_df)
                    Summary Statistics
        Site number           03586500
        Begin date          2010-01-01
        End date            2010-12-31
        Count                      365
        Minimum                   2.48
        Mean                    207.43
        Median                    82.5
        Maximum                 3710.0
    """
    # make dictionary
    summary_dict = {}
    # populate it
    # site number
    summary_dict['Site number'] = str(int(df['site_no'][0])).zfill(8)
    # dates
    summary_dict['Begin date'] = df.index.min().strftime('%Y-%m-%d')
    summary_dict['End date'] = df.index.max().strftime('%Y-%m-%d')
    # count
    summary_dict['Count'] = df[data_col].count()
    # minimum
    summary_dict['Minimum'] = df[data_col].min()
    # mean
    summary_dict['Mean'] = df[data_col].mean().round(2)
    # median
    summary_dict['Median'] = df[data_col].median()
    # maximum
    summary_dict['Maximum'] = df[data_col].max()

    # make dataframe
    summary_df = pd.DataFrame(summary_dict, index=[0])

    # transpose and set column name
    summary_df = summary_df.T
    summary_df.columns = ['Summary Statistics']

    # return dataframe
    return summary_df
>>>>>>> c646d0d5


def set_data_type(data_type):
    """Function to set the data type for rolling averages.

    Parameters
    ----------
    data_type : str
        The type of data. Must be one of 'daily', '7-day', '14-day', and
        '28-day'. If '7-day', '14-day', or '28-day' is
        specified, the data will be averaged over the specified period. NaN
        values will be used for any days that do not have data. If present,
        NaN values will result in NaN values for the entire period.

    Returns
    -------
    data_type : str
        The formatted frequency string to be used with
        pandas.DataFrame.rolling to calculate the average over the correct
        temporal period.
    """
    if data_type == 'daily':
        data_type = 'D'
    elif data_type == '7-day':
        data_type = '7D'
    elif data_type == '14-day':
        data_type = '14D'
    elif data_type == '28-day':
        data_type = '28D'

    return data_type<|MERGE_RESOLUTION|>--- conflicted
+++ resolved
@@ -434,69 +434,6 @@
     return df_slim
 
 
-<<<<<<< HEAD
-def filter_to_common_time(df_list):
-    """Filter a list of dataframes to common times based on index.
-
-    This function takes a list of dataframes and filters them to only include
-    the common times based on the index of the dataframes. This is necessary
-    before comparing the timeseries and calculating statistics between two or
-    more timeseries.
-
-    Parameters
-    ----------
-    df_list : list
-        List of pandas.DataFrame objects to filter to common times.
-        DataFrames assumed to have date-time information in the index.
-        Expect input to be the output from a function like
-        dataretrieval.nwis.get_dv() or similar.
-
-    Returns
-    -------
-    df_list : list
-        List of pandas.DataFrame objects filtered to common times.
-    n_obs : int
-        Number of observations in the common time period.
-
-    Examples
-    --------
-    Get some NWIS data.
-
-    .. doctest::
-
-            >>> df1, md1 = dataretrieval.nwis.get_dv(
-            ...     "03586500", parameterCd="00060",
-            ...     start="2018-12-15", end="2019-01-07")
-            >>> df2, md2 = dataretrieval.nwis.get_dv(
-            ...     "01646500", parameterCd="00060",
-            ...     start="2019-01-01", end="2019-01-14")
-            >>> type(df1)
-            <class 'pandas.core.frame.DataFrame'>
-            >>> type(df2)
-            <class 'pandas.core.frame.DataFrame'>
-
-    Filter the dataframes to common times.
-
-    .. doctest::
-
-            >>> df_list, n_obs = utils.filter_to_common_time([df1, df2])
-            >>> df_list[0].shape
-            (7, 3)
-            >>> df_list[1].shape
-            (7, 3)
-    """
-    # get the common index
-    common_index = df_list[0].index
-    for df in df_list:
-        common_index = common_index.intersection(df.index)
-    # filter the dataframes to the common index
-    for i, df in enumerate(df_list):
-        df_list[i] = df.loc[common_index]
-    # get the number of observations
-    n_obs = len(common_index)
-    # return the list of dataframes
-    return df_list, n_obs
-=======
 def calculate_summary_statistics(df, data_col="00060_Mean"):
     """
     Calculate summary statistics for a site.
@@ -568,7 +505,69 @@
 
     # return dataframe
     return summary_df
->>>>>>> c646d0d5
+
+
+def filter_to_common_time(df_list):
+    """Filter a list of dataframes to common times based on index.
+
+    This function takes a list of dataframes and filters them to only include
+    the common times based on the index of the dataframes. This is necessary
+    before comparing the timeseries and calculating statistics between two or
+    more timeseries.
+
+    Parameters
+    ----------
+    df_list : list
+        List of pandas.DataFrame objects to filter to common times.
+        DataFrames assumed to have date-time information in the index.
+        Expect input to be the output from a function like
+        dataretrieval.nwis.get_dv() or similar.
+
+    Returns
+    -------
+    df_list : list
+        List of pandas.DataFrame objects filtered to common times.
+    n_obs : int
+        Number of observations in the common time period.
+
+    Examples
+    --------
+    Get some NWIS data.
+
+    .. doctest::
+
+            >>> df1, md1 = dataretrieval.nwis.get_dv(
+            ...     "03586500", parameterCd="00060",
+            ...     start="2018-12-15", end="2019-01-07")
+            >>> df2, md2 = dataretrieval.nwis.get_dv(
+            ...     "01646500", parameterCd="00060",
+            ...     start="2019-01-01", end="2019-01-14")
+            >>> type(df1)
+            <class 'pandas.core.frame.DataFrame'>
+            >>> type(df2)
+            <class 'pandas.core.frame.DataFrame'>
+
+    Filter the dataframes to common times.
+
+    .. doctest::
+
+            >>> df_list, n_obs = utils.filter_to_common_time([df1, df2])
+            >>> df_list[0].shape
+            (7, 3)
+            >>> df_list[1].shape
+            (7, 3)
+    """
+    # get the common index
+    common_index = df_list[0].index
+    for df in df_list:
+        common_index = common_index.intersection(df.index)
+    # filter the dataframes to the common index
+    for i, df in enumerate(df_list):
+        df_list[i] = df.loc[common_index]
+    # get the number of observations
+    n_obs = len(common_index)
+    # return the list of dataframes
+    return df_list, n_obs
 
 
 def set_data_type(data_type):

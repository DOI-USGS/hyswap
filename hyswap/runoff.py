--- conflicted
+++ resolved
@@ -131,11 +131,6 @@
 
     Returns
     -------
-<<<<<<< HEAD
-    float
-        Area weighted runoff.
-    """
-=======
     pandas.Series
         Series containing the area-weighted runoff values for the geometry.
     """
@@ -302,5 +297,4 @@
             data_col=data_col)
         # add runoff to results_df
         results_df[geom_id] = runoff.to_frame()
-    return results_df
->>>>>>> 05aff405
+    return results_df
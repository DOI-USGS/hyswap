"""Runoff functions for hyswap."""
import pandas as pd


def convert_cfs_to_runoff(cfs, drainage_area, frequency="annual"):
    """Convert cfs to runoff values for some drainage area.

    Parameters
    ----------
    cfs : float
        Flow in cubic feet per second.

    drainage_area : float
        Drainage area in km2.

    frequency : str, optional
        Frequency of runoff values to return. Options are 'annual',
        'monthly', and 'daily'. Default is 'annual'.

    Returns
    -------
    float
        Runoff in mm/<frequency>.

    Examples
    --------
    Convert 14 cfs to mm/yr for a 250 km2 drainage area.

    .. doctest::

        >>> mmyr = runoff.convert_cfs_to_runoff(14, 250)
        >>> np.round(mmyr)
        50.0
    """
    # convert frequency string to value
    if frequency == "annual":
        freq = 365.25
    elif frequency == "monthly":
        freq = 365.25 / 12
    elif frequency == "daily":
        freq = 1
    else:
        raise ValueError("Invalid frequency: {}".format(frequency))
    # convert cfs to cubic feet per frequency
    cpf = cfs * 60 * 60 * 24 * freq
    # convert cubic feet per freq to cubic meters per freq
    cpf = cpf * (0.3048 ** 3)
    # convert drainage area km2 to m2
    drainage_area = drainage_area * 1000 * 1000
    # convert cubic meters per year to mm per freq
    mmf = cpf / drainage_area * 1000
    return mmf


def streamflow_to_runoff(df, data_col, drainage_area, frequency="annual"):
    """Convert streamflow to runoff for a given drainage area.

    For a given gage/dataframe, convert streamflow to runoff using the
    drainage area and the convert_cfs_to_runoff function.

    Parameters
    ----------
    df : pandas.DataFrame
        DataFrame containing streamflow data.

    data_col : str
        Column name containing streamflow data, assumed to be in cfs.

    drainage_area : float
        Drainage area in km2.

    frequency : str, optional
        Frequency of runoff values to return. Options are 'annual',
        'monthly', and 'daily'. Default is 'annual'.

    Returns
    -------
    pandas.DataFrame
        DataFrame containing runoff data in a column named 'runoff'.

    Examples
    --------
    Convert streamflow to runoff for a given drainage area.

    .. doctest::

        >>> df = pd.DataFrame({'streamflow': [14, 15, 16]})
        >>> runoff_df = runoff.streamflow_to_runoff(df, 'streamflow', 250)
        >>> print(runoff_df['runoff'].round(1))
        0    50.0
        1    53.6
        2    57.2
        Name: runoff, dtype: float64
    """
    df['runoff'] = df[data_col].apply(
        lambda x: convert_cfs_to_runoff(x, drainage_area, frequency=frequency)
    )
    return df


<<<<<<< HEAD
def calculate_geometric_runoff(geoid, df_list, weights_matrix,
                               start_date=None, end_date=None,
                               data_col='runoff'):
    """Function to calculate the runoff for a specified geometry.

    Parameters
    ----------
    geoid : str
        Geometry ID for the geometry of interest.

    df_list : list
        List of dataframes containing runoff data for each site in the
        geometry.

    weights_matrix : pandas.DataFrame
        DataFrame containing the weights for all sites and all geometries.
        Columns are geometry IDs, index is site IDs.

    start_date : str, optional
        Start date for the runoff calculation. If not specified, the earliest
        date in the df_list will be used. Format is 'YYYY-MM-DD'.

    end_date : str, optional
        End date for the runoff calculation. If not specified, the latest
        date in the df_list will be used. Format is 'YYYY-MM-DD'.

    data_col : str, optional
        Column name containing runoff data in the dataframes in df_list.
        Default is 'runoff', as it is assumed these dataframes are created
        using the :obj:`streamflow_to_runoff` function.

    Returns
    -------
    pandas.Series
        Series containing the area-weighted runoff values for the geometry.
    """
    # get date range
    date_range = _get_date_range(df_list, start_date, end_date)

    # get site list from weights matrix index
    site_list = weights_matrix.index.tolist()

    # create empty dataframe to store results, index is site_list,
    # columns are date_range
    runoff_df = pd.DataFrame(index=site_list, columns=date_range)

    # loop through the df_list to populate rows of the runoff_df
    for df in df_list:
        # get site id (assumed to be string from NWIS)
        site_id = df['site_no'][0]
        # convert site_id to int for indexing weights matrix
        site_id = int(site_id)
        # get weight for site
        weight = weights_matrix[geoid].loc[site_id]
        # get runoff for site
        runoff = df[data_col]
        # multiply weights by runoff
        weighted_runoff = weight * runoff
        # add weighted runoff to runoff_df
        # pandas seems to use dates to automatically align data :)
        runoff_df.loc[site_id] = weighted_runoff

    # combine the new runoff_df with the existing weights matrix to calculate
    # the area-weighted runoff values for the geometry
    runoff_sum = runoff_df.sum(axis=0, skipna=True)
    weights_sum = weights_matrix[geoid].sum(skipna=True)
    weighted_runoff = runoff_sum / weights_sum

    return weighted_runoff


def _get_date_range(df_list, start_date, end_date):
    """Get date range for runoff calculation.

    This is an internal function used by the :obj:`calculate_geometric_runoff`
    function to get the date range for the runoff calculation. If no start or
    end date is specified, the earliest/latest date in the df_list will be
    used.

    Parameters
    ----------
    df_list : list
        List of dataframes containing runoff data for each site in the
        geometry.

    start_date : str, optional
        Start date for the runoff calculation. If not specified, the earliest
        date in the df_list will be used. Format is 'YYYY-MM-DD'.

    end_date : str, optional
        End date for the runoff calculation. If not specified, the latest
        date in the df_list will be used. Format is 'YYYY-MM-DD'.

    Returns
    -------
    pandas.DatetimeIndex
        DatetimeIndex containing the date range for the runoff calculation.
    """
    if start_date is None:
        # if no start date iterate through df_list to find earliest date
        start_date = df_list[0].index[0]
        for df in df_list:
            if df.index[0] < start_date:
                start_date = df.index[0]
    else:
        # make the string tz-aware
        start_date = pd.to_datetime(start_date).tz_localize("UTC")
    if end_date is None:
        # if no end date iterate through df_list to find latest date
        end_date = df_list[0].index[-1]
        for df in df_list:
            if df.index[-1] > end_date:
                end_date = df.index[-1]
    else:
        # make the string tz-aware
        end_date = pd.to_datetime(end_date).tz_localize("UTC")
    # create range of dates from start to end
    date_range = pd.date_range(start_date, end_date)

    return date_range


def identify_sites_for_location(geoid, weights_matrix):
    """Identify sites for a given geometry.

    Function to identify sites with non-zero weights for a given
    spatial geometry. This function is a helper function that can
    be used to reduce the number of NWIS queries that are performed
    to construct the list of dataframes for a given geometry.

    Parameters
    ----------
    geoid : str
        Geometry ID for the geometry of interest; should be a column
        in the weights matrix.

    weights_matrix : pandas.DataFrame
        DataFrame containing the weights for all sites and all geometries.
        Columns are geometry IDs, index is site IDs.

    Returns
    -------
    list
        List of site IDs with non-zero weights for the geometry.
    """
    int_list = weights_matrix.index[weights_matrix[geoid] > 0].tolist()
    site_list = [str(i).zfill(8) for i in int_list]
    return site_list


def calculate_multiple_geometric_runoff(
        geoid_list, df_list, weights_matrix,
        start_date=None, end_date=None, data_col='runoff'):
    """Calculate runoff for multiple geometries at once.

    Parameters
    ----------
    geoid : list
        List of geometry ID strings for the geometries of interest.
        These should be columns in the weights matrix.

    df_list : list
        List of dataframes containing runoff data for each site in the
        geometry.

    weights_matrix : pandas.DataFrame
        DataFrame containing the weights for all sites and all geometries.
        Columns are geometry IDs, index is site IDs.

    start_date : str, optional
        Start date for the runoff calculation. If not specified, the earliest
        date in the df_list will be used. Format is 'YYYY-MM-DD'.

    end_date : str, optional
        End date for the runoff calculation. If not specified, the latest
        date in the df_list will be used. Format is 'YYYY-MM-DD'.

    data_col : str, optional
        Column name containing runoff data in the dataframes in df_list.
        Default is 'runoff', as it is assumed these dataframes are created
        using the :obj:`streamflow_to_runoff` function.

    Returns
    -------
    pandas.DataFrame
        DataFrame containing the area-weighted runoff values for each
        geometry. Columns are geometry IDs, index is date range.
    """
    # create empty dataframe to store results
    results_df = pd.DataFrame()
    # loop through geoid_list to calculate runoff for each geometry
    for geoid in geoid_list:
        # calculate runoff for geometry
        runoff = calculate_geometric_runoff(
            geoid, df_list, weights_matrix,
            start_date=start_date, end_date=end_date,
            data_col=data_col)
        # add runoff to results_df
        results_df[geoid] = runoff.to_frame()
    return results_df
=======
def calculate_area_weighted_runoff(weights, runoff):
    """Calculate area weighted runoff for an area.

    Parameters
    ----------
    weights : pandas.Series
        pandas.Series containing weights for each gage in the specified area.
        Generally a specific column selected from a larger weights DataFrame
        which has areas as the column headers and each row corresponds to a
        gage.

    runoff : pandas.DataFrame
        DataFrame containing runoff values for gage. Expect to have each row
        correspond to a gage,

    Returns
    -------
    float
        Area weighted runoff.

    """
>>>>>>> 7058ecbe
<|MERGE_RESOLUTION|>--- conflicted
+++ resolved
@@ -98,7 +98,6 @@
     return df
 
 
-<<<<<<< HEAD
 def calculate_geometric_runoff(geoid, df_list, weights_matrix,
                                start_date=None, end_date=None,
                                data_col='runoff'):
@@ -298,27 +297,4 @@
             data_col=data_col)
         # add runoff to results_df
         results_df[geoid] = runoff.to_frame()
-    return results_df
-=======
-def calculate_area_weighted_runoff(weights, runoff):
-    """Calculate area weighted runoff for an area.
-
-    Parameters
-    ----------
-    weights : pandas.Series
-        pandas.Series containing weights for each gage in the specified area.
-        Generally a specific column selected from a larger weights DataFrame
-        which has areas as the column headers and each row corresponds to a
-        gage.
-
-    runoff : pandas.DataFrame
-        DataFrame containing runoff values for gage. Expect to have each row
-        correspond to a gage,
-
-    Returns
-    -------
-    float
-        Area weighted runoff.
-
-    """
->>>>>>> 7058ecbe
+    return results_df
"""Runoff functions for hyswap."""
import pandas as pd


def convert_cfs_to_runoff(cfs, drainage_area, frequency="annual"):
    """Convert cfs to runoff values for some drainage area.

    Parameters
    ----------
    cfs : float
        Flow in cubic feet per second.

    drainage_area : float
        Drainage area in km2.

    frequency : str, optional
        Frequency of runoff values to return. Options are 'annual',
        'monthly', and 'daily'. Default is 'annual'.

    Returns
    -------
    float
        Runoff in mm/<frequency>.

    Examples
    --------
    Convert 14 cfs to mm/yr for a 250 km2 drainage area.

    .. doctest::

        >>> mmyr = runoff.convert_cfs_to_runoff(14, 250)
        >>> np.round(mmyr)
        50.0
    """
    # convert frequency string to value
    if frequency == "annual":
        freq = 365.25
    elif frequency == "monthly":
        freq = 365.25 / 12
    elif frequency == "daily":
        freq = 1
    else:
        raise ValueError("Invalid frequency: {}".format(frequency))
    # convert cfs to cubic feet per frequency
    cpf = cfs * 60 * 60 * 24 * freq
    # convert cubic feet per freq to cubic meters per freq
    cpf = cpf * (0.3048 ** 3)
    # convert drainage area km2 to m2
    drainage_area = drainage_area * 1000 * 1000
    # convert cubic meters per year to mm per freq
    mmf = cpf / drainage_area * 1000
    return mmf


def streamflow_to_runoff(df, data_col, drainage_area, frequency="annual"):
    """Convert streamflow to runoff for a given drainage area.

    For a given gage/dataframe, convert streamflow to runoff using the
    drainage area and the convert_cfs_to_runoff function.

    Parameters
    ----------
    df : pandas.DataFrame
        DataFrame containing streamflow data.

    data_col : str
        Column name containing streamflow data, assumed to be in cfs.

    drainage_area : float
        Drainage area in km2.

    frequency : str, optional
        Frequency of runoff values to return. Options are 'annual',
        'monthly', and 'daily'. Default is 'annual'.

    Returns
    -------
    pandas.DataFrame
        DataFrame containing runoff data in a column named 'runoff'.

    Examples
    --------
    Convert streamflow to runoff for a given drainage area.

    .. doctest::

        >>> df = pd.DataFrame({'streamflow': [14, 15, 16]})
        >>> runoff_df = runoff.streamflow_to_runoff(df, 'streamflow', 250)
        >>> print(runoff_df['runoff'].round(1))
        0    50.0
        1    53.6
        2    57.2
        Name: runoff, dtype: float64
    """
    df['runoff'] = df[data_col].apply(
        lambda x: convert_cfs_to_runoff(x, drainage_area, frequency=frequency)
    )
    return df


def _get_date_range(df_list, start_date, end_date):
    """Get date range for runoff calculation.

    This is an internal function used by the :obj:`calculate_geometric_runoff`
    function to get the date range for the runoff calculation. If no start or
    end date is specified, the earliest/latest date in the df_list will be
    used.

    Parameters
    ----------
    df_list : list
        List of dataframes containing runoff data for each site in the
        geometry.

    start_date : str, optional
        Start date for the runoff calculation. If not specified, the earliest
        date in the df_list will be used. Format is 'YYYY-MM-DD'.

    end_date : str, optional
        End date for the runoff calculation. If not specified, the latest
        date in the df_list will be used. Format is 'YYYY-MM-DD'.

    Returns
    -------
    pandas.DatetimeIndex
        DatetimeIndex containing the date range for the runoff calculation.
    """
    if start_date is None:
        # if no start date iterate through df_list to find earliest date
        start_date = df_list[0].index[0]
        for df in df_list:
            if df.index[0] < start_date:
                start_date = df.index[0]
    else:
        # make the string tz-aware
        start_date = pd.to_datetime(start_date).tz_localize("UTC")
    if end_date is None:
        # if no end date iterate through df_list to find latest date
        end_date = df_list[0].index[-1]
        for df in df_list:
            if df.index[-1] > end_date:
                end_date = df.index[-1]
    else:
        # make the string tz-aware
        end_date = pd.to_datetime(end_date).tz_localize("UTC")
    # create range of dates from start to end
    date_range = pd.date_range(start_date, end_date)

    return date_range


def identify_sites_from_geom_intersection(
        geom_id,
        geom_intersection_df,
        geom_id_col,
        site_col,
        prop_geom_in_basin_col='pct_in_basin',
        prop_basin_in_geom_col='pct_in_huc'):

    """Identify sites for a specified geometry.

    Function to identify sites with drainage areas intersecting a given
    spatial geometry. This function is a helper function that can
    be used to reduce the number of NWIS queries that are performed
    to construct the list of dataframes for a given geometry.

    Parameters
    ----------
    geom_id : str
        Geometry ids to filter to (e.g. geom_id = '03030006').
        Ids range from 8 to 10 digits and sometime involve a leading 0.

    geom_intersection_df : pandas.DataFrame
        Tabular dataFrame containing columns indicating the site numbers,
        geometry ids, proportion of geometry in basin, and proportion
        of basin within geometry.

    geom_id_col : str
        Column in geom_intersection_df with geometry ids.

    site_col: str
        Column in geom_intersection_df with drainage area site numbers.
        Please make sure ids have the correct number of digits and have
        not lost leading 0s when read in. If the site numbers are the
        geom_intersection_df index col, site_col = 'index'.

    prop_geom_in_basin_col: str, optional
        Name of column with values (type:float) representing the proportion
        (0 to 1) of the spatial geometry occurring in the corresponding
        drainage area. Default name: 'pct_in_basin'

    prop_basin_in_geom_col: str, optional
        Name of column with values (type:float) representing the proportion
        (0 to 1)of the drainage area occurring in the corresponding
        spatial geometry. Default name: 'pct_in_huc'

    Returns
    -------
    list
        List of site IDs with drainage areas that intersect the geometry

    Examples
    --------
    Find all drainage area site numbers that intersect with geometry id 0101002

    .. doctest::

        >>> data = [['01014000', '01010002', 0.01, 0.6],
        ...     ['01014001', '01010002', 0.2, 0.8],
        ...     ['01014002', '01010003', 0.9, 0.05]]
        >>> df = pd.DataFrame(data,
<<<<<<< HEAD
        ... columns = ['site_no', 'geom_id', 'wght_basin', 'wght_huc'])
        >>> sites_lst = runoff.identify_sites_from_geom_intersection(
        ... geom_intersection_df=df, geom_id='01010002',
        ... geom_id_col='geom_id', site_col='site_no',
        ... prop_geom_in_basin_col='wght_basin',
        ... prop_basin_in_geom_col='wght_huc')
=======
        ...     columns = ['site_no', 'geom_id', 'wght_basin', 'wght_huc'])
        >>> sites_lst = runoff.identify_sites_from_weights(weights_df=df,
        ...     geom_id='01010002', geom_id_col='geom_id', site_col='site_no',
        ...     wght_in_basin_col='wght_basin', wght_in_geom_col='wght_huc')
>>>>>>> a787bec8
        >>> print(sites_lst)
        ['01014000', '01014001']
    """

    # Filter df to designated geometry (e.g. huc8)
    filtered_df = geom_intersection_df[
        geom_intersection_df[geom_id_col] == geom_id
        ]
    # Check that all sites ids have a character count of at least 8
    assert all(filtered_df[site_col].str.len() >= 8), (
        'site numbers char length must be > or = to 8 char')

    # Check whether sites is the df index or not
    if site_col == 'index':
        site_col = filtered_df.index
    else:
        site_col = filtered_df[site_col]

    # Retrieve all non-0 sites within the designated geometry (e.g. huc8)
    site_list = site_col[(filtered_df[prop_geom_in_basin_col] != 0) | (
        filtered_df[prop_basin_in_geom_col] != 0)].to_list()

    return site_list


def calculate_geometric_runoff(geom_id,
                               df_dict,
                               geom_intersection_df,
                               site_col,
                               geom_id_col,
                               prop_geom_in_basin_col='prop_in_basin',
                               prop_basin_in_geom_col='prop_in_huc',
                               percentage=False,
                               data_col='runoff'):
    """Function to calculate the runoff for a specified geometry. Uses
    tabular dataframe containing proportion of geometry in each
    intersecting basin and proportion of intersecting basins in the
    specified geometry, as well as a dictionary of basin runoff values.

    Parameters
    ----------
    geom_id : str
        Geometry ID for the geometry of interest.

    df_dict : dict
        Dictionary of dataframes containing runoff data for each site in the
        geometry. Each entry in the dictionary takes on the name of the site.

    geom_intersection_df : pandas.DataFrame
        Tabular dataFrame containing columns indicating the site numbers,
        geometry ids, proportion of geometry in basin, and proportion
        of basin within geometry.

    site_col : str
        Column in geom_intersection_df with drainage area site numbers.
        Please make sure ids have the correct number of digits and have
        not lost leading 0s when read in. If the site numbers are the
        geom_intersection_df index col, site_col = 'index'.

    geom_id_col : str
        Column in geom_intersection_df with geometry ids.

    prop_geom_in_basin_col : str
        Name of column with values (type:float) representing the proportion
        (0 to 1) of the spatial geometry occurring in the corresponding
        drainage area. Default name: 'prop_in_basin'

    prop_basin_in_geom_col : str
        Name of column with values (type:float) representing the proportion
        (0 to 1) of the drainage area occurring in the corresponding
        spatial geometry. Default name: 'prop_in_huc'

    percentage : boolean, optional
        If the weight values in geom_intersection_df are percentages,
        percentage = True. If the values are decimal proportions,
        percentage = False. Default: False

    data_col : str, optional
        Column name containing runoff data in the dataframes in df_dict.
        Default is 'runoff', as it is assumed these dataframes are created
        using the :obj:`streamflow_to_runoff` function.

    Returns
    -------
    pandas.Series
        Series containing the area-weighted runoff values for the geometry.
    """
    # check whether sites is the df index or not
    if site_col == 'index':
        geom_intersection_df = geom_intersection_df.reset_index()
        site_col = geom_intersection_df.columns[0]
        geom_intersection_df[site_col] = geom_intersection_df[site_col].astype(str)  # noqa: E501
    # assertion to check that site_col are not of type int
    assert geom_intersection_df[site_col].dtypes == 'str' or \
        geom_intersection_df[site_col].dtypes == 'object', 'weight_df site_col should be a str or obj'  # noqa: E501
    # check if weights are percentage values
    if percentage is True:
        multiplier = 0.01
    else:
        multiplier = 1
    # filtering with copy
    filtered_intersection_df = geom_intersection_df[
        geom_intersection_df[geom_id_col] == geom_id
        ].copy()
    # filter weights df to sites with data in df_dict
    sites = filtered_intersection_df[site_col]
    # check to see which sites are in dictionary
    sites_w_data = [site for site in sites if site in df_dict]
    # filter weights df to sites with data
    filtered_intersection_df = filtered_intersection_df[
        filtered_intersection_df[site_col].isin(sites_w_data)
        ]
    # check to see if empty
    if filtered_intersection_df.empty:
        print("No runoff data available from intersecting sites to estimate weighted runoff. Returning empty series.")  # noqa: E501
        return pd.Series(dtype='float32')
    # converting proportions to decimals if applicable
    filtered_intersection_df[prop_geom_in_basin_col] = (filtered_intersection_df[prop_geom_in_basin_col] * multiplier)  # noqa: E501
    filtered_intersection_df[prop_basin_in_geom_col] = (filtered_intersection_df[prop_basin_in_geom_col] * multiplier)  # noqa: E501
    # check to see if there is overlap between geom and
    # basin(s) that is mutually > 0.9
    geom_basin_overlap = filtered_intersection_df[(filtered_intersection_df[prop_geom_in_basin_col] > 0.9) &  # noqa: E501
                                                  (filtered_intersection_df[prop_basin_in_geom_col] > 0.9)].copy()  # noqa: E501
    # if geom_basin_overlap is not empty, then the runoff is simply
    # the runoff from the basin with proportion overlap of > 0.9 AND
    # the highest weight.
    if not geom_basin_overlap.empty:
        # calculate weight(s) - need weights to determine which
        # basin should be used to represent geom's runoff
        geom_basin_overlap['weight'] = geom_basin_overlap[
            prop_basin_in_geom_col
            ] * geom_basin_overlap[
                prop_geom_in_basin_col
                ]
        # pick basin that has the highest weight: tightest overlap
        geom_basin_overlap = geom_basin_overlap[
            geom_basin_overlap['weight'] == geom_basin_overlap['weight'].max()
            ]
        site = geom_basin_overlap[site_col].iloc[0]
        geom_runoff = df_dict[site].runoff
        geom_runoff = geom_runoff.rename('geom_runoff')
        return geom_runoff
    # If return not executed, then go to the next step of
    # finding basins within the geom and the basin that contains
    # the geom with the largest weight
    # find where geom in basin is ~ 1 (contained by basin)
    geom_in_basin = filtered_intersection_df[(filtered_intersection_df[prop_geom_in_basin_col] > 0.98)].copy()  # noqa: E501
    # if there are no basins containing the geometry object
    # with associated runoff data, return an empty series.
    if geom_in_basin.empty:
        print("No runoff data associated with any basins containing the geometry object for the time period selected.")  # noqa: E501
    else:
        # calculate their weights
        geom_in_basin['weight'] = geom_in_basin[prop_basin_in_geom_col] * \
            geom_in_basin[prop_geom_in_basin_col]
        # grab basin with greatest weight value: this means it fully
        # contains the geom and closest in size to geom (a larger
        # basin would result in a smaller overall weight since the
        # proportion of the basin in geom would be smaller with a
        # bigger basin)
        geom_in_basin = geom_in_basin[geom_in_basin['weight'] == geom_in_basin['weight'].max()]  # noqa: E501
        # make sure returns one value
        assert geom_in_basin.shape[0] == 1
    # grab all basins fully contained within the geom
    basin_in_geom = filtered_intersection_df[(filtered_intersection_df[prop_basin_in_geom_col] > 0.98)].copy()  # noqa: E501
    # if there are no basins with runoff data, return an empty series.
    if basin_in_geom.empty:
        print("No runoff data associated with any basins contained within the geometry object for the time period selected.")  # noqa: E501
    else:
        # calculate their weights
        basin_in_geom['weight'] = basin_in_geom[prop_basin_in_geom_col] * \
            basin_in_geom[prop_geom_in_basin_col]
    # combine these two dfs into one
    if geom_in_basin.empty and basin_in_geom.empty:
        print("Insufficient data and/or overlap between basins and geometry object. Returning empty series.")  # noqa: E501
        return pd.Series(dtype='float32')
    else:
        final_geom_intersection_df = pd.concat([geom_in_basin, basin_in_geom])
        print(final_geom_intersection_df)
        # grab applicable basin runoff from dictionary
        basins = final_geom_intersection_df[site_col].tolist()
        basins_runoff = pd.concat([df_dict[basin] for basin in basins])
        # put dates in column so func can group by them
        basins_runoff['date'] = basins_runoff.index
        basins_runoff.reset_index()
        # merge basin weight info to basin runoff data
        weights_runoff = basins_runoff.merge(final_geom_intersection_df.drop(['prop_in_basin', 'prop_in_huc'], axis=1), left_on='site_no', right_on=site_col)  # noqa: E501
        # get weighted runoff value for each day
        weights_runoff['basin_weighted_runoff'] = weights_runoff[data_col] * weights_runoff['weight']  # noqa: E501
        # apply equation to each day to get estimated huc runoff
        geom_runoff_df = weights_runoff.groupby('date').apply(lambda x: x['basin_weighted_runoff'].sum()/x['weight'].sum()).reset_index(name='geom_runoff')  # noqa: E501
        geom_runoff = geom_runoff_df.set_index('date')['geom_runoff']\
            .rename_axis('datetime')
        return geom_runoff


def calculate_multiple_geometric_runoff(
        geom_id_list,
        df_dict,
        geom_intersection_df,
        site_col,
        geom_id_col,
        prop_geom_in_basin_col='prop_in_basin',
        prop_basin_in_geom_col='prop_in_huc',
        percentage=False,
        data_col='runoff'
        ):
    """Calculate runoff for multiple geometries at once.

    Parameters
    ----------
    geom_id_list : list
        List of geometry ID strings for the geometries of interest.
        These should be columns in the weights matrix.

    df_dict : dict
        Dictionary of dataframes containing runoff data for each site in the
        geometry.

    geom_intersection_df : pandas.DataFrame
        Tabular dataFrame containing columns indicating the site numbers,
        geometry ids, proportion of geometry in basin, and proportion
        of basin within geometry.

    site_col : str
        Column in geom_intersection_df with drainage area site numbers.
        Please make sure ids have the correct number of digits
        and have not lost leading 0s when read in. If the site
        numbers are the geom_intersection_df index col, site_col = 'index'.

    geom_id_col : str
        Column in geom_intersection_df with geometry ids.

    prop_geom_in_basin_col : str
        Name of column with values (type:float) representing the proportion
        (0 to 1) of the spatial geometry occurring in the corresponding
        drainage area. Default name: 'pct_in_basin'

    prop_basin_in_geom_col : str
        Name of column with values (type:float) representing the proportion
        (0 to 1) of the drainage area occurring in the corresponding
        spatial geometry. Default name: 'pct_in_huc'

    percentage : boolean, optional
        If the weight values in geom_intersection_df are percentages,
        percentage = True. If the values are decimal proportions,
        percentage = False. Default: False

    data_col : str, optional
        Column name containing runoff data in the dataframes in df_dict.
        Default is 'runoff', as it is assumed these dataframes are created
        using the :obj:`streamflow_to_runoff` function.

    Returns
    -------
    pandas.DataFrame
        DataFrame containing the area-weighted runoff values for each
        geometry. Columns are geometry IDs, index is date range.
    """
    # create empty dataframe to store results
    results_df = pd.DataFrame()
    # loop through geom_id_list to calculate runoff for each geometry
    for geom_id in geom_id_list:
        print(geom_id)
        runoff_sites = identify_sites_from_geom_intersection(
            geom_id=geom_id,
            geom_intersection_df=geom_intersection_df,
            geom_id_col='huc_id',
            site_col='da_site_no',
            prop_geom_in_basin_col='prop_in_basin',
            prop_basin_in_geom_col='prop_in_huc'
            )
        # subset dictionary to sites with drainage areas that
        # intersect the geom_id
        site_dict = {
            site_no: df_dict[site_no] for site_no in runoff_sites if site_no in df_dict  # noqa: E501
            }
        if bool(site_dict):
            # calculate runoff for geometry
            runoff = calculate_geometric_runoff(
                geom_id=geom_id,
                df_dict=site_dict,
                geom_intersection_df=geom_intersection_df,
                site_col=site_col,
                geom_id_col=geom_id_col,
                prop_basin_in_geom_col=prop_basin_in_geom_col,
                prop_geom_in_basin_col=prop_geom_in_basin_col,
                percentage=percentage,
                data_col=data_col)
        else:
            runoff = pd.Series(dtype='float32')

        # add runoff to results_df
        results_df[geom_id] = runoff.to_frame()
    return results_df<|MERGE_RESOLUTION|>--- conflicted
+++ resolved
@@ -209,19 +209,12 @@
         ...     ['01014001', '01010002', 0.2, 0.8],
         ...     ['01014002', '01010003', 0.9, 0.05]]
         >>> df = pd.DataFrame(data,
-<<<<<<< HEAD
         ... columns = ['site_no', 'geom_id', 'wght_basin', 'wght_huc'])
         >>> sites_lst = runoff.identify_sites_from_geom_intersection(
         ... geom_intersection_df=df, geom_id='01010002',
         ... geom_id_col='geom_id', site_col='site_no',
         ... prop_geom_in_basin_col='wght_basin',
         ... prop_basin_in_geom_col='wght_huc')
-=======
-        ...     columns = ['site_no', 'geom_id', 'wght_basin', 'wght_huc'])
-        >>> sites_lst = runoff.identify_sites_from_weights(weights_df=df,
-        ...     geom_id='01010002', geom_id_col='geom_id', site_col='site_no',
-        ...     wght_in_basin_col='wght_basin', wght_in_geom_col='wght_huc')
->>>>>>> a787bec8
         >>> print(sites_lst)
         ['01014000', '01014001']
     """
